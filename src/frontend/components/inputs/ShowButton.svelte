<script lang="ts">
    import { activeEdit, activeProject, activeShow, categories, notFound, outLocked, outputs, playerVideos, playingAudio, projects, shows, showsCache } from "../../stores"
    import { playAudio } from "../helpers/audio"
    import { historyAwait } from "../helpers/history"
    import Icon from "../helpers/Icon.svelte"
    import { getFileName, removeExtension } from "../helpers/media"
    import { findMatchingOut, getActiveOutputs, setOutput } from "../helpers/output"
    import { checkName } from "../helpers/show"
    import { swichProjectItem, updateOut } from "../helpers/showActions"
    import { _show } from "../helpers/shows"
    import Button from "./Button.svelte"
    import HiddenInput from "./HiddenInput.svelte"

    export let id: string
    export let show: any = {}
    export let data: null | string = null
    export let index: null | number = null
    $: type = show.type || "show"
    $: name = type === "show" ? $shows[show.id]?.name : type === "player" ? ($playerVideos[id] ? $playerVideos[id].name : setNotFound(id)) : show.name
    // export let page: "side" | "drawer" = "drawer"
    export let match: null | number = null
    // TODO: svelte animate
    // search
    $: style = match !== null ? `background: linear-gradient(to right, var(--secondary-opacity) ${match}%, transparent ${match}%);` : ""

    function setNotFound(id: string) {
        notFound.update((a) => {
            a.show.push(id)
            return a
        })
        return id
    }

    $: newName = name === null && (type === "image" || type === "video") ? removeExtension(getFileName(id)) : name || ""

<<<<<<< HEAD
=======
    // TODO: set name when show does not exist

>>>>>>> 6679b313
    // export let location;
    // export let access;

    export let icon: boolean = false
    let iconID: null | string = null
    let custom: boolean = false
    $: {
        if (icon) {
            custom = false
            if (type === "show") {
                if ($shows[show.id]?.private) iconID = "private"
                else if ($shows[show.id]?.category && $categories[$shows[show.id].category || ""]) {
                    custom = true
                    iconID = $categories[$shows[show.id].category || ""].icon || null
                } else iconID = "noIcon"
            } else if (type === "audio") iconID = "music"
            // else if (type === "player") iconID = "live"
            else iconID = type
        }
    }
    // export let category: string
    // const check = () => {
    //   if (!category[1]) return category[0]
    //   // else if (category[0].toLowerCase().includes('song') || category[0].toLowerCase().includes('music')) return 'song';
    //   else if (category[0].toLowerCase().includes("info") || category[0].toLowerCase().includes("presentation")) return "presentation"
    //   else return "song"
    // }
    // $: icon = check()
    $: active = index !== null ? $activeShow?.index === index : $activeShow?.id === id

    let editActive: boolean = false
    function click(e: any) {
        if (editActive) return

        // set active show
        let pos = index
        if (index === null && $activeProject !== null) {
            let i = $projects[$activeProject].shows.findIndex((p) => p.id === id)
            if (i > -1) pos = i
        }

        if (e.ctrlKey || e.metaKey || active || e.target.closest("input")) return

        let newShow: any = { id, type }

        if (pos !== null) {
            newShow.index = pos
            if (type === "audio") newShow.name = show.name
            else if ($showsCache[id]) swichProjectItem(pos, id)
        }

        activeShow.set(newShow)
        if ($activeEdit.id) activeEdit.set({ type: "show", slide: 0, items: [] })
    }

    function doubleClick(e: any) {
        if (editActive || $outLocked || e.target.closest("input")) return

        let currentOutput: any = getActiveOutputs()[0]
        let slide: any = currentOutput.out?.slide || null

        if (type === "show" && $showsCache[id] && $showsCache[id].layouts[$showsCache[id].settings.activeLayout].slides.length) {
            updateOut("active", 0, _show("active").layouts("active").ref()[0], !e.altKey)
            if (slide?.id === id && slide?.index === 0 && slide?.layout === $showsCache[id].settings.activeLayout) return
            setOutput("slide", { id, layout: $showsCache[id].settings.activeLayout, index: 0 })
        } else if (type === "image" || type === "video") {
            let out: any = { path: id, muted: show.muted || false, loop: show.loop || false, type: type }
            if (index && $activeProject && $projects[$activeProject].shows[index].filter) out.filter = $projects[$activeProject].shows[index].filter
            setOutput("background", out)
        } else if (type === "audio") playAudio({ path: id, name: show.name })
        else if (type === "player") setOutput("background", { id, type: "player" })
    }

    function edit(e: any) {
        historyAwait([id], {
            id: "updateShow",
            newData: { key: "name", values: [checkName(e.detail.value)] },
            location: { page: index === null ? "drawer" : "show", shows: [{ id }] },
        })
    }

    let activeOutput: any = null
    $: if ($outputs) activeOutput = findMatchingOut(id)
    // $: if (activeOutput) style += "outline-offset: -2px;outline: 2px solid " + activeOutput + ";"
</script>

<div {id} class="main">
    <!-- <span style="background-image: url(tutorial/icons/{type}.svg)">{newName}</span> -->
    <!-- WIP padding-left: 0.8em; -->
<<<<<<< HEAD
    <Button
        on:click={click}
        on:dblclick={doubleClick}
        {active}
        outlineColor={activeOutput}
        outline={activeOutput !== null || $playingAudio[id]}
        class="context {$$props.class}"
        {style}
        bold={false}
        border
        red={$notFound.show?.includes(id)}
    >
=======
    <Button on:click={click} on:dblclick={doubleClick} {active} outlineColor={activeOutput} outline={activeOutput !== null || $playingAudio[id]} class="context {$$props.class}" {style} bold={false} border red={$notFound.show?.includes(id)}>
>>>>>>> 6679b313
        <span style="display: flex;align-items: center;flex: 1;overflow: hidden;">
            {#if iconID}
                <Icon id={iconID} {custom} right />
            {/if}
            <!-- <p style="margin: 5px;">{newName}</p> -->
<<<<<<< HEAD
            <HiddenInput
                value={newName}
                id={index !== null ? "show_" + id + "#" + index : "show_drawer_" + id}
                on:edit={edit}
                bind:edit={editActive}
                allowEmpty={false}
                allowEdit={!show.type || show.type === "show"}
            />
=======
            <HiddenInput value={newName} id={index !== null ? "show_" + id + "#" + index : "show_drawer_" + id} on:edit={edit} bind:edit={editActive} allowEmpty={false} allowEdit={!show.type || show.type === "show"} />
>>>>>>> 6679b313
        </span>

        {#if match}
            <span style="opacity: 0.8;padding-left: 10px;">
                {match}%
            </span>
        {/if}

        {#if data}
            <span style="opacity: 0.5;padding-left: 10px;">{data}</span>
        {/if}
    </Button>
</div>

<style>
    .main :global(button) {
        width: 100%;
        justify-content: space-between;
    }
</style><|MERGE_RESOLUTION|>--- conflicted
+++ resolved
@@ -33,11 +33,8 @@
 
     $: newName = name === null && (type === "image" || type === "video") ? removeExtension(getFileName(id)) : name || ""
 
-<<<<<<< HEAD
-=======
     // TODO: set name when show does not exist
 
->>>>>>> 6679b313
     // export let location;
     // export let access;
 
@@ -127,39 +124,13 @@
 <div {id} class="main">
     <!-- <span style="background-image: url(tutorial/icons/{type}.svg)">{newName}</span> -->
     <!-- WIP padding-left: 0.8em; -->
-<<<<<<< HEAD
-    <Button
-        on:click={click}
-        on:dblclick={doubleClick}
-        {active}
-        outlineColor={activeOutput}
-        outline={activeOutput !== null || $playingAudio[id]}
-        class="context {$$props.class}"
-        {style}
-        bold={false}
-        border
-        red={$notFound.show?.includes(id)}
-    >
-=======
     <Button on:click={click} on:dblclick={doubleClick} {active} outlineColor={activeOutput} outline={activeOutput !== null || $playingAudio[id]} class="context {$$props.class}" {style} bold={false} border red={$notFound.show?.includes(id)}>
->>>>>>> 6679b313
         <span style="display: flex;align-items: center;flex: 1;overflow: hidden;">
             {#if iconID}
                 <Icon id={iconID} {custom} right />
             {/if}
             <!-- <p style="margin: 5px;">{newName}</p> -->
-<<<<<<< HEAD
-            <HiddenInput
-                value={newName}
-                id={index !== null ? "show_" + id + "#" + index : "show_drawer_" + id}
-                on:edit={edit}
-                bind:edit={editActive}
-                allowEmpty={false}
-                allowEdit={!show.type || show.type === "show"}
-            />
-=======
             <HiddenInput value={newName} id={index !== null ? "show_" + id + "#" + index : "show_drawer_" + id} on:edit={edit} bind:edit={editActive} allowEmpty={false} allowEdit={!show.type || show.type === "show"} />
->>>>>>> 6679b313
         </span>
 
         {#if match}
