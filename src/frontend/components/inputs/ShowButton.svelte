<script lang="ts">
    import { getDocument, GlobalWorkerOptions } from "pdfjs-dist"
    import type { ClickEvent, MediaStyle } from "../../../types/Main"
    import { AudioPlayer } from "../../audio/audioPlayer"
    import { activeEdit, activeFocus, activePage, activeProject, activeShow, categories, focusMode, media, notFound, outLocked, outputs, overlays, playerVideos, playingAudio, projects, refreshEditSlide, shows, showsCache, styles } from "../../stores"
    import { getAccess } from "../../utils/profile"
    import { historyAwait } from "../helpers/history"
    import Icon from "../helpers/Icon.svelte"
    import { getFileName, getMediaStyle, removeExtension } from "../helpers/media"
    import { findMatchingOut, getActiveOutputs, setOutput } from "../helpers/output"
    import { loadShows } from "../helpers/setShow"
    import { checkName, getLayoutRef } from "../helpers/show"
    import { swichProjectItem, updateOut } from "../helpers/showActions"
    import { joinTime, secondsToTime } from "../helpers/time"
    import { clearBackground } from "../output/clear"
    import HiddenInput from "./HiddenInput.svelte"
    import MaterialButton from "./MaterialButton.svelte"

    export let id: string
    export let show: any // ShowList | ShowRef
    export let data: null | string = null
    export let index: null | number = null
    $: type = show.type || "show"
    $: name = type === "show" ? $shows[show.id]?.name : type === "overlay" ? $overlays[show.id]?.name : type === "player" ? ($playerVideos[id] ? $playerVideos[id].name : setNotFound(id)) : show.name
    // export let page: "side" | "drawer" = "drawer"
    export let match: null | number = null

    export let isFirst: boolean = false
    export let isLast: boolean = false

    let profile = getAccess("shows")
    let readOnly = profile.global === "read" || profile[show.category] === "read"

    // search
    $: style = match !== null ? `background: linear-gradient(to right, var(--primary-lighter) ${match}%, transparent ${match}%);` : ""

    function setNotFound(id: string) {
        notFound.update((a) => {
            a.show.push(id)
            return a
        })
        return id
    }

    $: newName = name === null && (type === "image" || type === "video") ? removeExtension(getFileName(id)) : name || ""

    export let icon = false
    let iconID: null | string = null
    let custom = false
    $: {
        // WIP simular to focus.ts
        if (icon) {
            custom = false
            if (type === "show") {
                if ($shows[show.id]?.private) iconID = "private"
                else if ($showsCache[show.id]?.reference?.type === "scripture") {
                    custom = true
                    iconID = "scripture"
                } else if ($showsCache[show.id]?.reference?.type === "calendar") {
                    custom = true
                    iconID = "event"
                } else if ($shows[show.id]?.category && $categories[$shows[show.id].category || ""]) {
                    custom = true
                    iconID = $categories[$shows[show.id].category || ""].icon || null
                } else iconID = "noIcon"
            } else if (type === "audio") iconID = "music"
            else if (type === "overlay") iconID = "overlays"
            // else if (type === "player") iconID = "live"
            else iconID = type
        }
    }

    $: selectedItem = $focusMode ? $activeFocus : $activeShow
    $: active = index !== null ? selectedItem?.index === index : selectedItem?.id === id

    let editActive = false
    function click(e: ClickEvent) {
        const { ctrl, shift, target } = e.detail
        if (editActive || ctrl || shift || active || target.closest("input")) return

        // set active show
        let pos = index
        if (index === null && $activeProject !== null) {
            let i = $projects[$activeProject].shows.findIndex((p) => p.id === id)
            if (i > -1) pos = i
        }

        let newShow: any = { id, type }

        if ($focusMode) {
            let inProject = $projects[$activeProject || ""]?.shows.find((p) => p.id === id)
            if (inProject) {
                activeFocus.set({ id, index: pos ?? undefined })
                return
            } else {
                focusMode.set(false)
            }
        }

        if (pos !== null) {
            newShow.index = pos
            if (type === "audio") newShow.name = show.name
            else if (type === "show") {
                // async waiting for show to load
                setTimeout(async () => {
                    // preload show (so the layout can be changed)
                    await loadShows([id])
                    if ($showsCache[id]) swichProjectItem(pos, id)
                })
            }
        }

        activeShow.set(newShow)

        if (type === "image" || type === "video") activeEdit.set({ id, type: "media", items: [] })
        else if ($activeEdit.id) activeEdit.set({ type: "show", slide: 0, items: [], showId: $activeShow?.id })

        if ($activePage === "edit") refreshEditSlide.set(true)
    }

    async function doubleClick(e: ClickEvent) {
        if (editActive || $outLocked || e.detail.target.closest("input")) return

        let outputId: string = getActiveOutputs($outputs, false, true, true)[0]
        let currentOutput = $outputs[outputId] || {}

        if (type === "show" && $showsCache[id] && $showsCache[id].layouts[$showsCache[id].settings.activeLayout]?.slides?.length) {
            let layoutRef = getLayoutRef()
            let firstEnabledIndex: number = layoutRef.findIndex((a) => !a.data.disabled) || 0
            updateOut("active", firstEnabledIndex, layoutRef, !e.detail.alt)

            let slide = currentOutput.out?.slide || null
            if (slide?.id === id && slide?.index === firstEnabledIndex && slide?.layout === $showsCache[id].settings.activeLayout) return

            setOutput("slide", { id, layout: $showsCache[id].settings.activeLayout, index: firstEnabledIndex })
        } else if (type === "image" || type === "video") {
            let outputStyle = $styles[currentOutput.style || ""]
            let mediaStyle: MediaStyle = getMediaStyle($media[id], outputStyle)
            let out = { path: id, muted: show.muted || false, loop: show.loop || false, startAt: 0, type: type, ...mediaStyle }

            // remove active slide
            if ($activeProject && $projects[$activeProject].shows.find((a) => a.id === out.path)) setOutput("slide", null)

            setOutput("background", out)
        } else if (type === "pdf") {
            // get PDF data
            GlobalWorkerOptions.workerSrc = "./assets/pdf.worker.min.mjs"
            const loadingTask = getDocument(id)
            const pdfDoc = await loadingTask.promise
            const pages = pdfDoc.numPages
            loadingTask.destroy()

            let name = show.name || removeExtension(getFileName(id))
            setOutput("slide", { type: "pdf", id, page: 0, pages, name })
            clearBackground()
        } else if (type === "audio") AudioPlayer.start(id, { name: show.name })
        else if (type === "overlay") setOutput("overlays", show.id, false, "", true)
        else if (type === "player") setOutput("background", { id, type: "player" })
    }

    function rename(e: any) {
        if (readOnly) return

        const name = checkName(e.detail.value, id)
        historyAwait([id], { id: "SHOWS", newData: { data: [{ id, show: { name } }], replace: true }, location: { page: "drawer" } })
        // WIP this does not update in the shows drawer before refresh (if checkName updates the name)
    }

    let activeOutput: string | null = null
    $: if ($outputs) activeOutput = findMatchingOut(id)

    $: outline = activeOutput !== null || !!$playingAudio[id]

    $: borderRadiusStyle = `${isFirst ? "border-top-right-radius: 10px;" : ""}${isLast ? "border-bottom-right-radius: 10px;" : ""}`
</script>

<div id="show_{id}" class="main">
    <MaterialButton
        on:click={click}
        on:dblclick={doubleClick}
        isActive={active}
        showOutline={outline}
        class="context {$$props.class}{readOnly ? '_readonly' : ''}"
<<<<<<< HEAD
        style="font-weight: normal;--outline-color: {activeOutput || 'var(--secondary)'};{$notFound.show?.includes(id) ? 'background-color: rgb(255 0 0 / 0.2);' : ''}{style}"
=======
        style="{borderRadiusStyle}font-weight: normal;--outline-color: {activeOutput || 'var(--secondary)'};{$notFound.show?.includes(id) ? 'background-color: rgb(255 0 0 / 0.2);' : ''}{style}"
>>>>>>> b7fc875c
        tab
    >
        <span style="display: flex;align-items: center;flex: 1;overflow: hidden;">
            {#if icon || show.locked}
                <Icon id={iconID ? iconID : show.locked ? "locked" : "noIcon"} {custom} box={iconID === "ppt" ? 50 : 24} right />
            {/if}

            {#if show.quickAccess?.number}
                <span style="color: var(--secondary);font-weight: bold;margin: 3px 5px;padding-inline-end: 3px;white-space: nowrap;">{show.quickAccess.number}</span>
            {/if}

            <HiddenInput value={newName} id={index !== null ? "show_" + id + "#" + index : "show_drawer_" + id} on:edit={rename} bind:edit={editActive} allowEmpty={false} allowEdit={(!show.type || show.type === "show") && !readOnly} />

            {#if show.layoutInfo?.name}
                <span class="layout" style="opacity: 0.6;font-style: italic;font-size: 0.9em;">{show.layoutInfo.name}</span>
            {/if}

            {#if show.scheduleLength !== undefined && Number(show.scheduleLength)}
                <span class="layout">{joinTime(secondsToTime(show.scheduleLength))}</span>
            {/if}
        </span>

        {#if data}
            <span style="opacity: 0.5;padding-inline-start: 10px;font-size: 0.9em;">{data}</span>
        {/if}
    </MaterialButton>
</div>

<style>
    .main :global(button) {
        width: 100%;
        justify-content: space-between;
        padding: 0.15em 0.8em;
    }
    .main :global(button p) {
        margin: 3px 5px;
    }

    .layout {
        opacity: 0.8;
        font-size: 0.8em;
        padding-inline-start: 5px;

        /* overflow: hidden;
        text-overflow: ellipsis; */
        white-space: nowrap;
        max-width: 40%;
    }
</style><|MERGE_RESOLUTION|>--- conflicted
+++ resolved
@@ -181,11 +181,7 @@
         isActive={active}
         showOutline={outline}
         class="context {$$props.class}{readOnly ? '_readonly' : ''}"
-<<<<<<< HEAD
-        style="font-weight: normal;--outline-color: {activeOutput || 'var(--secondary)'};{$notFound.show?.includes(id) ? 'background-color: rgb(255 0 0 / 0.2);' : ''}{style}"
-=======
         style="{borderRadiusStyle}font-weight: normal;--outline-color: {activeOutput || 'var(--secondary)'};{$notFound.show?.includes(id) ? 'background-color: rgb(255 0 0 / 0.2);' : ''}{style}"
->>>>>>> b7fc875c
         tab
     >
         <span style="display: flex;align-items: center;flex: 1;overflow: hidden;">
