<script lang="ts">
    import { slide } from "svelte/transition"
    import { createEventDispatcher } from "svelte"
    import { translate } from "../../utils/language"
    import { language } from "../../stores"
    import type { Option } from "../../../types/Main"
    import Icon from "../helpers/Icon.svelte"

    const dispatch = createEventDispatcher()
    export let options: Option[]
    export let id: string = ""
    export let disabled: boolean = false
    export let center: boolean = false
    export let arrow: boolean = false
    let active: boolean = false
    export let value: string
    export let activeId: string = ""
    export let title: string = ""
    export let flags: boolean = false
    let normalizedValue: any = value
    $: (normalizedValue = value || options[0]?.name || "—"), $language

    let self: HTMLDivElement

    let nextScrollTimeout: any = null
    function wheel(e: any) {
        if (disabled || arrow || nextScrollTimeout) return
        e.preventDefault()

        let index = options.findIndex((a) => (activeId ? a.id === activeId : a.name === value))
        if (e.deltaY > 0) index = Math.min(options.length - 1, index + 1)
        else index = Math.max(0, index - 1)
        dispatch("click", options[index])

        // don't start timeout if scrolling with mouse
        if (e.deltaY >= 100 || e.deltaY <= -100) return
        nextScrollTimeout = setTimeout(() => {
            nextScrollTimeout = null
        }, 500)
    }

    $: if (active) scrollToActive()
    function scrollToActive() {
        let id = formatId(value)
        if (!id) return

        setTimeout(() => {
            // dropdown does not have a scroll bar if not much content, return so parent is not scrolled!
            if (!self || options.length < 10) return
            let activeElem = self.querySelector("#" + id)
            activeElem?.scrollIntoView()
        }, 10)
    }

    function formatId(value: string) {
        return "id_" + value?.replace(/[\W_]+/g, "")
    }

    function mousedown(e: any) {
        if (e.target?.closest(".dropdownElem") !== self && active) {
            active = false
        }
    }
</script>

<svelte:window on:mousedown={mousedown} />

<<<<<<< HEAD
<div class:disabled class:center class:flags bind:this={self} class="dropdownElem" style="position: relative;{$$props.style || ''}">
    <button style={arrow ? "justify-content: center;" : ""} {id} {title} on:click={() => (disabled ? null : (active = !active))} on:wheel={wheel}>
=======
<div class:disabled class:center class:flags bind:this={self} class="dropdownElem {$$props.class || ''}" style="position: relative;{$$props.style || ''}">
    <button {id} {title} on:click={() => (disabled ? null : (active = !active))} on:wheel={wheel}>
>>>>>>> 1245732d
        {#if arrow}
            <Icon id="expand" size={1.2} white />
        {:else}
            {translate(normalizedValue, { parts: true }) || value}
        {/if}
    </button>
    {#if active}
        <div class="dropdown" class:arrow style={$$props.style || ""} transition:slide={{ duration: 200 }}>
            {#each options as option}
                <span
                    id={formatId(option.name)}
                    style={option.style || ""}
                    on:click={() => {
                        if (disabled) return
                        active = false
                        // allow dropdown to close before updating, so svelte visual bug don't duplicate inputs on close transition in boxstyle edit etc.
                        setTimeout(() => {
                            dispatch("click", option)
                        }, 50)
                    }}
                    class:active={activeId && option?.id ? option.id === activeId : option.name === value}
                >
                    {translate(option.name, { parts: true }) || option.name}
                    {#if option.extra}
                        ({option.extra})
                    {/if}
                </span>
            {/each}
        </div>
    {/if}
</div>

<style>
    .dropdownElem.flags {
        font-family:
            "NotoColorEmojiLimited",
            -apple-system,
            BlinkMacSystemFont,
            "Segoe UI",
            Roboto,
            Oxygen-Sans,
            Ubuntu,
            Cantarell,
            "Helvetica Neue",
            sans-serif !important;
    }

    div {
        /* width: fit-content;
    min-width: 200px; */
        background-color: var(--primary-darker);
        color: var(--text);
        /* position: relative; */
        border-radius: var(--border-radius);
    }

    div.disabled {
        opacity: 0.5;
    }

    .dropdown {
        max-height: 300px;
        overflow: auto;
        /* position: absolute;
    width: 100%; */
        position: fixed;
        display: flex;
        flex-direction: column;
        border: 2px solid var(--primary-lighter);
        transform: translateY(-1px);
        /* transform: translateX(-25%); */
        z-index: 10;
    }

    .dropdown.arrow {
        right: 0;
        width: 300px;
    }

    .center button {
        text-align: center;
        justify-content: center;
    }

    .center .dropdown span {
        text-align: center;
    }

    button,
    span {
        display: table;
        width: 100%;
        padding: 8px 12px;
        background-color: transparent;
        font-family: inherit;
        /* text-transform: uppercase; */
        font-size: 1em;
        white-space: nowrap;
        overflow: hidden;
        text-overflow: ellipsis;
        border-radius: var(--border-radius);
    }

    button {
        /* width: 200px; */
        color: var(--text);
        border: 2px solid var(--primary-lighter);
        /* font-weight: bold; */
        text-align: left;

        display: flex;
        align-items: center;
    }

    button:hover:not(.disabled button),
    span:hover:not(.disabled span) {
        background-color: var(--hover);
    }
    span.active {
        background-color: var(--focus);
        color: var(--secondary);
    }
</style><|MERGE_RESOLUTION|>--- conflicted
+++ resolved
@@ -65,13 +65,8 @@
 
 <svelte:window on:mousedown={mousedown} />
 
-<<<<<<< HEAD
-<div class:disabled class:center class:flags bind:this={self} class="dropdownElem" style="position: relative;{$$props.style || ''}">
+<div class:disabled class:center class:flags bind:this={self} class="dropdownElem {$$props.class || ''}" style="position: relative;{$$props.style || ''}">
     <button style={arrow ? "justify-content: center;" : ""} {id} {title} on:click={() => (disabled ? null : (active = !active))} on:wheel={wheel}>
-=======
-<div class:disabled class:center class:flags bind:this={self} class="dropdownElem {$$props.class || ''}" style="position: relative;{$$props.style || ''}">
-    <button {id} {title} on:click={() => (disabled ? null : (active = !active))} on:wheel={wheel}>
->>>>>>> 1245732d
         {#if arrow}
             <Icon id="expand" size={1.2} white />
         {:else}
