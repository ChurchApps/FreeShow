<script lang="ts">
<<<<<<< HEAD
    import { activeEdit, activeShow, showsCache } from "../../stores"
=======
    import { activeEdit, activeShow } from "../../stores"
>>>>>>> 6679b313
    import { history } from "../helpers/history"
    import Icon from "../helpers/Icon.svelte"
    import { _show } from "../helpers/shows"
    import T from "../helpers/T.svelte"
    import Button from "../inputs/Button.svelte"
    import Center from "../system/Center.svelte"
    import Slides from "./Slides.svelte"

    function addSlide(e: any) {
<<<<<<< HEAD
        let newData: any = {}
        if ($activeEdit?.slide !== null && $activeEdit?.slide !== undefined) {
            // check that current edit slide exists
            let ref = _show().layouts("active").ref()[0]
            if (!ref[$activeEdit?.slide]) newData.index = 1
            else newData.index = $activeEdit.slide + 1
        }
        if (e.ctrlKey || e.metaKey) newData.parent = true
        history({ id: "newSlide", newData, location: { page: "edit", show: $activeShow!, layout: $showsCache[$activeShow!.id].settings.activeLayout } })
=======
        let index: number = 1
        let isParent: boolean = false

        // check that current edit slide exists
        if ($activeEdit?.slide !== null && $activeEdit?.slide !== undefined) {
            let ref = _show().layouts("active").ref()[0]
            if (ref[$activeEdit?.slide]) index = $activeEdit.slide + 1
        }

        if (e.ctrlKey || e.metaKey) isParent = true
        history({ id: "SLIDES", newData: { index, replace: { parent: isParent } } })
>>>>>>> 6679b313
    }
</script>

{#if $activeShow && ($activeShow.type === undefined || $activeShow.type === "show")}
    <Slides />
    <!-- style="background-color: var(--primary-darkest);" -->
    <Button center on:click={addSlide}>
        <Icon id="add" right />
        <T id="new.slide" />
    </Button>
{:else}
    <Center faded>
        <T id="empty.show" />
    </Center>
{/if}<|MERGE_RESOLUTION|>--- conflicted
+++ resolved
@@ -1,9 +1,5 @@
 <script lang="ts">
-<<<<<<< HEAD
-    import { activeEdit, activeShow, showsCache } from "../../stores"
-=======
     import { activeEdit, activeShow } from "../../stores"
->>>>>>> 6679b313
     import { history } from "../helpers/history"
     import Icon from "../helpers/Icon.svelte"
     import { _show } from "../helpers/shows"
@@ -13,17 +9,6 @@
     import Slides from "./Slides.svelte"
 
     function addSlide(e: any) {
-<<<<<<< HEAD
-        let newData: any = {}
-        if ($activeEdit?.slide !== null && $activeEdit?.slide !== undefined) {
-            // check that current edit slide exists
-            let ref = _show().layouts("active").ref()[0]
-            if (!ref[$activeEdit?.slide]) newData.index = 1
-            else newData.index = $activeEdit.slide + 1
-        }
-        if (e.ctrlKey || e.metaKey) newData.parent = true
-        history({ id: "newSlide", newData, location: { page: "edit", show: $activeShow!, layout: $showsCache[$activeShow!.id].settings.activeLayout } })
-=======
         let index: number = 1
         let isParent: boolean = false
 
@@ -35,7 +20,6 @@
 
         if (e.ctrlKey || e.metaKey) isParent = true
         history({ id: "SLIDES", newData: { index, replace: { parent: isParent } } })
->>>>>>> 6679b313
     }
 </script>
 
