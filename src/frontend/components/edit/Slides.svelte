--- conflicted
+++ resolved
@@ -26,15 +26,9 @@
             ;(document.activeElement as any)?.blur()
 
             if ($activeEdit.slide === null || $activeEdit.slide === undefined) {
-<<<<<<< HEAD
-                activeEdit.set({ slide: 0, items: [], showId: $activeShow?.id })
-            } else if ($activeEdit.slide < layoutSlides.length - 1) {
-                activeEdit.set({ slide: $activeEdit.slide + 1, items: [], showId: $activeShow?.id })
-=======
                 activeEdit.set({ slide: 0, items: [], showId })
             } else if ($activeEdit.slide < layoutSlides.length - 1) {
                 activeEdit.set({ slide: $activeEdit.slide + 1, items: [], showId })
->>>>>>> 94083294
             }
         } else if (e.key === "ArrowUp") {
             // Arrow Up
@@ -42,15 +36,9 @@
             ;(document.activeElement as any)?.blur()
 
             if ($activeEdit.slide === null || $activeEdit.slide === undefined) {
-<<<<<<< HEAD
-                activeEdit.set({ slide: layoutSlides.length - 1, items: [], showId: $activeShow?.id })
-            } else if ($activeEdit.slide > 0) {
-                activeEdit.set({ slide: $activeEdit.slide - 1, items: [], showId: $activeShow?.id })
-=======
                 activeEdit.set({ slide: layoutSlides.length - 1, items: [], showId })
             } else if ($activeEdit.slide > 0) {
                 activeEdit.set({ slide: $activeEdit.slide - 1, items: [], showId })
->>>>>>> 94083294
             }
         }
     }
