<script lang="ts">
    import { slide } from "svelte/transition"
    import type { MediaStyle } from "../../../../types/Main"
    import { activeEdit, activePopup, activeShow, alertMessage, dictionary, driveData, focusMode, labelsDisabled, media, outputs, refreshEditSlide, showsCache, styles } from "../../../stores"
    import MediaLoader from "../../drawer/media/MediaLoader.svelte"
    import Icon from "../../helpers/Icon.svelte"
    import T from "../../helpers/T.svelte"
    import { history } from "../../helpers/history"
    import { getMediaStyle, loadThumbnail, mediaSize } from "../../helpers/media"
    import { getActiveOutputs, getResolution } from "../../helpers/output"
    import { _show } from "../../helpers/shows"
    import { getStyles } from "../../helpers/style"
    import Button from "../../inputs/Button.svelte"
    import Zoomed from "../../slide/Zoomed.svelte"
    import { getStyleResolution } from "../../slide/getStyleResolution"
    import Center from "../../system/Center.svelte"
    import DropArea from "../../system/DropArea.svelte"
    import Snaplines from "../../system/Snaplines.svelte"
    import Editbox from "../editbox/Editbox.svelte"
    import { slideHasAction } from "../../actions/actions"
    import { getUsedChords } from "../scripts/chords"

<<<<<<< HEAD
    $: currentShow = $activeShow?.id
    $: if (currentShow && $showsCache[currentShow] && $activeEdit.slide === null && _show("active").slides().get().length) activeEdit.set({ slide: 0, items: [], showId: $activeShow?.id })
    $: ref = currentShow && $showsCache[currentShow] ? _show("active").layouts("active").ref()[0] : null
    $: Slide = $activeEdit.slide !== null && ref?.[$activeEdit.slide!] ? _show("active").slides([ref[$activeEdit.slide!]?.id]).get()[0] : null
=======
    $: currentShow = $activeShow?.id || $activeEdit.showId || ""
    $: if (currentShow && $showsCache[currentShow] && $activeEdit.slide === null && _show(currentShow).slides().get().length) activeEdit.set({ slide: 0, items: [], showId: currentShow })
    $: ref = currentShow && $showsCache[currentShow] ? _show(currentShow).layouts("active").ref()[0] : null
    $: Slide = $activeEdit.slide !== null && ref?.[$activeEdit.slide!] ? _show(currentShow).slides([ref[$activeEdit.slide!]?.id]).get()[0] : null
>>>>>>> 94083294

    let lines: [string, number][] = []
    let mouse: any = null
    let newStyles: any = {}
    $: active = $activeEdit.items

    let width: number = 0
    let height: number = 0
    $: resolution = getResolution(Slide?.settings?.resolution, { $outputs, $styles })

    let ratio: number = 1

    $: layoutSlide = ref?.[$activeEdit.slide!]?.data || {}
    // get backgruond
    $: bgId = layoutSlide.background
    let loadFullImage = false // true

    // get ghost background
    $: if (!bgId) {
        ref?.forEach((a, i) => {
            if (i <= $activeEdit.slide! && !a.data.disabled) {
                if (slideHasAction(a.data?.actions, "clear_background")) bgId = null
                else if (a.data.background) bgId = a.data.background
                if (a.data.background && currentShow && $showsCache[currentShow].media[a.data.background]?.loop === false) bgId = null
            }
        })
    }

    $: background = bgId && currentShow ? $showsCache[currentShow].media[bgId] : null
    $: cloudId = $driveData.mediaId
    $: backgroundPath = cloudId && cloudId !== "default" && background ? background.cloud?.[cloudId] || background.path || "" : background?.path || ""
    // $: slideOverlays = layoutSlide.overlays || []

    // LOAD BACKGROUND
    $: bgPath = backgroundPath || background?.id || ""
    $: if (bgPath) loadBackground()
    let thumbnailPath: string = ""
    async function loadBackground() {
        let newPath = await loadThumbnail(bgPath, mediaSize.big)
        if (newPath) thumbnailPath = newPath
    }

    $: currentOutput = $outputs[getActiveOutputs()[0]]
    $: currentStyle = $styles[currentOutput?.style || ""] || {}

    let mediaStyle: MediaStyle = {}
    $: if (bgPath) mediaStyle = getMediaStyle($media[bgPath], currentStyle)

    $: {
        if (active.length) updateStyles()
        else newStyles = {}
    }

    // const CHANGE_POS_TIME = 2000
    // let changePosTimeout: any = null
    let updateTimeout: any = null
    function updateStyles() {
        // || changePosTimeout
        if (!Object.keys(newStyles).length) return

        // WIP nice to timeout here to reduce lag (but textbox position need to update!!)
        // changePosTimeout = setTimeout(() => {
        //     changePosTimeout = null
        //     updateStyles()
        // }, CHANGE_POS_TIME)

        let items = $showsCache[currentShow].slides[ref[$activeEdit.slide!]?.id].items
        let values: any[] = []
        active.forEach((id) => {
            let item = items[id]
            if (item) {
                let styles: any = getStyles(item.style)
                let textStyles: string = ""

                Object.entries(newStyles).forEach(([key, value]: any) => (styles[key] = value))
                Object.entries(styles).forEach((obj) => (textStyles += obj[0] + ":" + obj[1] + ";"))

                values.push(textStyles)
            }
        })

        let slideId = ref[$activeEdit.slide!].id
        let activeItems = [...active]

        let historyShow = $activeShow
        // focus mode
        if (!historyShow && currentShow) historyShow = { type: "show", id: currentShow, index: $activeEdit.slide || 0 }
        else if (!historyShow) return

        history({
            id: "setStyle",
            newData: { style: { key: "style", values } },
            location: { page: "edit", show: historyShow, slide: slideId, items: activeItems },
        })

        if (!items[0]?.auto) return
        // recalculate auto size
        if (updateTimeout) clearTimeout(updateTimeout)
        updateTimeout = setTimeout(resetAutoSize, 3000)

        function resetAutoSize() {
            showsCache.update((a) => {
                if (!a[currentShow]?.slides?.[slideId]?.items?.[activeItems[0] || 0]?.autoFontSize) return a

                delete a[currentShow].slides[slideId].items[activeItems[0] || 0].autoFontSize
                return a
            })

            refreshEditSlide.set(true)
        }
    }

    let altKeyPressed: boolean = false
    function keydown(e: any) {
        if (e.altKey) {
            e.preventDefault()
            altKeyPressed = true
        }
    }
    function keyup() {
        altKeyPressed = false
    }

    // ZOOM
    let zoom = 1

    // shortcut
    let nextScrollTimeout: any = null
    function wheel(e: any) {
        if (!e.ctrlKey && !e.metaKey) return
        if (nextScrollTimeout) return
        if (!e.target.closest(".editArea")) return

        zoom = Number(Math.max(0.2, Math.min(4, zoom + (e.deltaY < 0 ? -0.1 : 0.1))).toFixed(2))

        // don't start timeout if scrolling with mouse
        if (e.deltaY >= 100 || e.deltaY <= -100) return
        nextScrollTimeout = setTimeout(() => {
            nextScrollTimeout = null
        }, 500)
    }

    // menu
    let zoomOpened: boolean = false
    function mousedown(e: any) {
        keyup()
        if (e.target.closest(".zoom_container") || e.target.closest("button")) return

        zoomOpened = false
    }

    // CHORDS
    let usedChords: string[] = []
    $: usedChords = Slide ? getUsedChords(Slide) : []

    let chordsAction: string = ""
    function setDefaultChordsAction() {
        if (chordsAction === "") {
            alertMessage.set("actions.chord_info")
            activePopup.set("alert")
        } else {
            chordsAction = ""
        }
    }

    let chordsMode: boolean = false
    function toggleChords() {
        chordsMode = !chordsMode
    }

    $: slideFilter = ""
    $: if (!layoutSlide.filterEnabled || layoutSlide.filterEnabled?.includes("background")) getSlideFilter()
    else slideFilter = ""
    function getSlideFilter() {
        slideFilter = ""
        if (layoutSlide.filter) slideFilter += "filter: " + layoutSlide.filter + ";"
        if (layoutSlide["backdrop-filter"]) slideFilter += "backdrop-filter: " + layoutSlide["backdrop-filter"] + ";"
    }

    // remove overflow if scrollbars are flickering over 25 times per second
    let hideOverflow: boolean = false
    // let changedTimes: number = 0
    // $: if (ratio) changedTimes++
    // $: if (!ratioTimeout && changedTimes > 2) startTimeout()
    // $: if (ratio && hideOverflow && !ratioTimeout && changedTimes > 1) hideOverflow = false

    // let ratioTimeout: any = null
    // function startTimeout() {
    //     ratioTimeout = setTimeout(() => {
    //         if (changedTimes > 5) hideOverflow = true
    //         changedTimes = 0
    //         setTimeout(() => {
    //             ratioTimeout = null
    //         }, 10)
    //     }, 200)
    // }
</script>

<svelte:window on:keydown={keydown} on:keyup={keyup} on:mousedown={mousedown} on:wheel={wheel} />

<div class="editArea">
    <!-- zoom: {1 / zoom}; -->
    <!-- width: {100 / zoom}%;height: {100 / zoom}%; -->
    <div class="parent" class:noOverflow={zoom >= 1} bind:offsetWidth={width} bind:offsetHeight={height}>
        {#if Slide}
            <DropArea id="edit">
                <Zoomed background={Slide?.settings?.color || currentStyle.background || "black"} {resolution} style={getStyleResolution(resolution, width, height, "fit", { zoom })} bind:ratio {hideOverflow} center={zoom >= 1}>
                    <!-- <div class="chordsButton" style="zoom: {1 / ratio};">
                        <Button on:click={toggleChords}>
                            <Icon id="chords" white={!chordsMode} />
                        </Button>
                    </div> -->
                    <!-- background -->
                    {#if !altKeyPressed && background}
                        <div class="background" style="zoom: {1 / ratio};opacity: 0.5;{slideFilter};height: 100%;width: 100%;">
                            <MediaLoader path={bgPath} {thumbnailPath} {loadFullImage} type={background.type !== "player" ? background.type : null} {mediaStyle} />
                        </div>
                    {/if}
                    <!-- edit -->
                    {#if !$showsCache[currentShow || ""]?.locked}
                        <Snaplines bind:lines bind:newStyles bind:mouse {ratio} {active} />
                    {/if}
                    {#key $activeEdit.slide || $activeEdit.id}
                        {#each Slide.items as item, index}
                            <Editbox
                                filter={layoutSlide.filterEnabled?.includes("foreground") ? layoutSlide.filter : ""}
                                backdropFilter={layoutSlide.filterEnabled?.includes("foreground") ? layoutSlide["backdrop-filter"] : ""}
                                {item}
                                {chordsMode}
                                {chordsAction}
                                ref={{ showId: currentShow, id: Slide.id }}
                                {index}
                                {ratio}
                                bind:mouse
                            />
                        {/each}
                    {/key}
                    <!-- overlays -->
                    <!-- {#if !altKeyPressed && slideOverlays?.length}
            <div style="opacity: 0.5;pointer-events: none;">
              {#each slideOverlays as id}
                {#if $overlays[id]}
                  {#each $overlays[id].items as item}
                    <Textbox {item} ref={{ type: "overlay", id }} />
                  {/each}
                {/if}
              {/each}
            </div>
          {/if} -->
                </Zoomed>
            </DropArea>
        {:else}
            <Center size={2} faded>
                <T id="empty.slide" />
            </Center>
        {/if}
    </div>

    {#if !$focusMode}
        <div class="actions" style="width: 100%;gap: 10px;">
            <div class="leftActions">
                {#if chordsMode}
                    <Button outline={!chordsAction} on:click={setDefaultChordsAction}>
                        <p><T id="popup.choose_chord" /></p>
                    </Button>
                    {#each usedChords as chord}
                        <Button outline={chordsAction === chord} on:click={() => (chordsAction = chord)}>
                            {chord}
                        </Button>
                    {/each}
                {:else if Slide?.notes}
                    <div class="notes">
                        <Icon id="notes" right white />
                        {@html Slide.notes.replaceAll("\n", "&nbsp;")}
                    </div>
                {/if}
            </div>

            <div class="actions" style="height: 100%;justify-content: right;">
                <Button class={chordsMode ? "chordsActive" : ""} on:click={toggleChords} title={$dictionary.edit?.chords}>
                    <Icon id="chords" white={!usedChords.length} right={!$labelsDisabled} />
                    {#if !$labelsDisabled}<T id="edit.chords" />{/if}
                </Button>

                <div class="seperator" />

                <Button on:click={() => (zoomOpened = !zoomOpened)} title={$dictionary.actions?.zoom}>
                    <Icon size={1.3} id="zoomIn" white />
                </Button>
                {#if zoomOpened}
                    <div class="zoom_container" transition:slide>
                        <Button style="padding: 0 !important;width: 100%;" on:click={() => (zoom = 1)} bold={false} center>
                            <p class="text" title={$dictionary.actions?.resetZoom}>{(100 / zoom).toFixed()}%</p>
                        </Button>
                        <Button disabled={zoom <= 0.2} on:click={() => (zoom = Number((zoom - 0.1).toFixed(2)))} title={$dictionary.actions?.zoomIn}>
                            <Icon size={1.3} id="add" white />
                        </Button>
                        <Button disabled={zoom >= 4} on:click={() => (zoom = Number((zoom + 0.1).toFixed(2)))} title={$dictionary.actions?.zoomOut}>
                            <Icon size={1.3} id="remove" white />
                        </Button>
                    </div>
                {/if}
            </div>
        </div>
    {/if}
</div>

<style>
    .editArea {
        width: 100%;
        height: 100%;
        display: flex;
        flex-direction: column;
    }

    .parent {
        width: 100%;
        height: 100%;
        display: flex;
        overflow: auto;
        /* justify-content: center;
        align-items: center; */
        /* padding: 10px; */

        /* WIP try to fix scrollbar content flickering */
        /* setting .slide elem to overflow: hidden; works... */
        /* overflow: overlay;
        z-index: 1; */
        /* scrollbar-gutter: stable both-edges; */
    }

    /* disable "glitchy" scroll bars */
    .parent.noOverflow :global(.droparea) {
        overflow: hidden;
    }

    /* .chordsButton {
        position: absolute;
        top: 0;
        right: 0;
        background-color: var(--focus);
    }
    .chordsButton :global(button) {
        padding: 10px !important;
        z-index: 3;
    } */

    .actions {
        position: relative;
        display: flex;
        align-items: center;
        justify-content: space-between;
        background-color: var(--primary-darkest);
        /* border-top: 3px solid var(--primary-lighter); */
    }

    .actions :global(button.chordsActive) {
        background-color: var(--focus);
    }

    .leftActions {
        display: flex;
        overflow-x: auto;
        width: 100%;
    }

    .notes {
        padding: 0 8px;
        display: flex;
        align-items: center;
    }

    /* fixed height for consistent heights */
    .actions :global(button) {
        min-height: 28px;
        padding: 0 0.8em !important;
    }

    .seperator {
        width: 2px;
        height: 100%;
        background-color: var(--primary);
        /* margin: 0 10px; */
    }

    .text {
        opacity: 0.8;
        text-align: center;
        padding: 0.5em 0;
    }

    .zoom_container {
        position: absolute;
        right: 0;
        top: 0;
        transform: translateY(-100%);
        overflow: hidden;
        z-index: 30;

        flex-direction: column;
        width: auto;
        /* border-left: 3px solid var(--primary-lighter);
        border-top: 3px solid var(--primary-lighter); */
        background-color: inherit;
    }
</style><|MERGE_RESOLUTION|>--- conflicted
+++ resolved
@@ -20,17 +20,10 @@
     import { slideHasAction } from "../../actions/actions"
     import { getUsedChords } from "../scripts/chords"
 
-<<<<<<< HEAD
-    $: currentShow = $activeShow?.id
-    $: if (currentShow && $showsCache[currentShow] && $activeEdit.slide === null && _show("active").slides().get().length) activeEdit.set({ slide: 0, items: [], showId: $activeShow?.id })
-    $: ref = currentShow && $showsCache[currentShow] ? _show("active").layouts("active").ref()[0] : null
-    $: Slide = $activeEdit.slide !== null && ref?.[$activeEdit.slide!] ? _show("active").slides([ref[$activeEdit.slide!]?.id]).get()[0] : null
-=======
     $: currentShow = $activeShow?.id || $activeEdit.showId || ""
     $: if (currentShow && $showsCache[currentShow] && $activeEdit.slide === null && _show(currentShow).slides().get().length) activeEdit.set({ slide: 0, items: [], showId: currentShow })
     $: ref = currentShow && $showsCache[currentShow] ? _show(currentShow).layouts("active").ref()[0] : null
     $: Slide = $activeEdit.slide !== null && ref?.[$activeEdit.slide!] ? _show(currentShow).slides([ref[$activeEdit.slide!]?.id]).get()[0] : null
->>>>>>> 94083294
 
     let lines: [string, number][] = []
     let mouse: any = null
