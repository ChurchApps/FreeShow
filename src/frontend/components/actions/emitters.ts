import { get } from "svelte/store"
import type { Input } from "../../../types/Input"
import type { EmitterInputs, EmitterTemplateValue, EmitterTypes } from "../../../types/Show"
import { emitters } from "../../stores"
import type { API_emitter, API_midi, API_rest_command } from "./api"
import { emitOSC, type OSC_SIGNAL } from "./apiOSC"
import { sendRestCommandSync } from "./rest"
import { midiToNote } from "./midi"
import { sendMidi } from "../helpers/showActions"

const OSC_SIGNAL_INPUTS: Input[] = [
    { name: "inputs.url", id: "host", type: "string", value: "0.0.0.0" }, // ws://127.0.0.1
    { name: "settings.port", id: "port", type: "number", value: 8080, settings: { max: 65535, buttons: false } },
]

const INPUT_REST: Input = { name: "", id: "", type: "rest", value: { url: "", method: "", contentType: "", payload: "" } }

const MIDI_SIGNAL_INPUTS: Input[] = [
    { name: "midi.output", id: "output", type: "dropdown", value: "", options: [{ id: "", name: "—" }] },
    {
        name: "midi.type",
        id: "type",
        type: "dropdown",
        value: "noteon",
        options: [
            { id: "noteon", name: "noteon" },
            { id: "noteoff", name: "noteoff" },
        ],
    },
]

export const emitterData: { [key in EmitterTypes]: EmitterInputs } = {
    osc: {
        signal: OSC_SIGNAL_INPUTS,
    },
    http: {
        signal: [{ ...INPUT_REST, settings: { emitter: true } }],
    },
    midi: {
        signal: MIDI_SIGNAL_INPUTS,
    },
}

function valueArrayToObject(values: EmitterTemplateValue[], removeEmptyValues = false) {
    const valueObject: { [key: string]: string } = {}
    values.forEach(({ name, value }) => {
        if (!name || (removeEmptyValues && !value) || typeof value !== "string") return
        valueObject[name] = value
    })
    return valueObject
}

function getMidiInfo(values: { note?: number; velocity?: number; channel?: number }) {
    if (!values.note) return ""
    return `${values.channel ?? 1}: ${midiToNote(values.note)}${values.velocity || 0 > 0 ? ` - ${values.velocity}` : ""}`
}

export const formatData = {
    osc: (values: EmitterTemplateValue[], data: string = "") => `/${Object.values(valueArrayToObject(values, true)).join("/")}${data ? ` ${data}` : ""}`,
    http: (values: EmitterTemplateValue[]) => JSON.stringify(valueArrayToObject(values)),
    midi: (values: EmitterTemplateValue[]) => getMidiInfo(typeof values[0]?.value === "object" ? values[0].value : {}),
}

const EMIT_DATA = {
<<<<<<< HEAD
    osc: (signal: OSC_SIGNAL, values: EmitterTemplateValue[]) => {
        const OSC_DATA = formatData.osc(values)
=======
    osc: (signal: OSC_SIGNAL, values: EmitterTemplateValue[], data: string) => {
        let OSC_DATA = formatData.osc(values, data)
>>>>>>> 66407485
        emitOSC(signal, OSC_DATA)
    },
    http: (signal: API_rest_command, values: EmitterTemplateValue[]) => {
        const REST_DATA = signal
        REST_DATA.contentType = "application/json"
        REST_DATA.payload = formatData.http(values)
        sendRestCommandSync(REST_DATA)
    },
    midi: (signal: { type?: "noteon" | "noteoff"; output?: string }, values: EmitterTemplateValue[]) => {
        if (!signal.output || typeof values[0]?.value !== "object") return
        const midiValues = { channel: 1, note: 0, velocity: 0, ...values[0].value }
        const data: API_midi = { output: signal.output, type: signal.type || "noteon", values: midiValues }
        sendMidi(data)
    },
}

export function emitData(data: API_emitter) {
    const emitter = get(emitters)[data.emitter]
    if (!data.emitter || !emitter) return

    const emitterTemplateValues = data.template ? emitter.templates?.[data.template]?.inputs || [] : []

    let values = emitterTemplateValues.map((a, i) => {
        const customValue = data.templateValues?.[i]
        if (a.value) return a
        return customValue || a
    })
    if (!values.length) values = data.templateValues || []
    if (!values.length) return

    if (!EMIT_DATA[emitter.type]) {
        console.error("Received unknown data emit type")
        return
    }

    let signal: any = emitter.signal || {}
    if (signal.value) signal = signal.value

    EMIT_DATA[emitter.type](signal, values, data.data || "")
}<|MERGE_RESOLUTION|>--- conflicted
+++ resolved
@@ -62,13 +62,8 @@
 }
 
 const EMIT_DATA = {
-<<<<<<< HEAD
-    osc: (signal: OSC_SIGNAL, values: EmitterTemplateValue[]) => {
-        const OSC_DATA = formatData.osc(values)
-=======
     osc: (signal: OSC_SIGNAL, values: EmitterTemplateValue[], data: string) => {
-        let OSC_DATA = formatData.osc(values, data)
->>>>>>> 66407485
+        const OSC_DATA = formatData.osc(values, data)
         emitOSC(signal, OSC_DATA)
     },
     http: (signal: API_rest_command, values: EmitterTemplateValue[]) => {
