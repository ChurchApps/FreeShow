<script lang="ts">
    import { special } from "../../stores"
    import { isDarkTheme } from "../../utils/common"
    import Icon from "../helpers/Icon.svelte"
    import MaterialButton from "../inputs/MaterialButton.svelte"

    export let side: "right" | "left" | "center" = "right"
    export let onlyOne: boolean = false
    export let gradient: boolean = false
    export let round: boolean = false
    export let arrow: boolean = false
    export let bottom: number = 10

    let open = false

    const light = !isDarkTheme()
<<<<<<< HEAD

=======
>>>>>>> b7fc875c
    $: isOptimized = $special.optimizedMode
</script>

<div class="row {side}" class:isOptimized class:light class:onlyOne class:gradient class:round style="bottom: {bottom}px;{$$props.style || ''}" on:mousedown>
    {#if arrow}
        <MaterialButton style={open ? "" : "opacity: 0.6;"} class="expand" title={open ? "actions.close" : "create_show.more_options"} isActive={open} on:click={() => (open = !open)}>
            <Icon class="submenu_{open ? 'close' : 'open'}" id="arrow_back_modern" size={0.9} white={!open} />
        </MaterialButton>

        <div class="divider"></div>

        {#if open}
            <!-- transition:slide={{ duration: 500, axis: "x" }} -->
            <div class="menu">
                <slot name="menu" />
            </div>

            <!-- <div class="divider"></div> -->
        {/if}
    {/if}

    <slot {open} />
</div>

<style>
    .row {
        --size: 40px;
        --padding: 12px;

        display: flex;
        background-color: var(--primary-darkest);
        border: 1px solid var(--primary-lighter);
        box-shadow: 1px 1px 6px rgb(0 0 0 / 0.4);

        height: var(--size);

        position: absolute;
        bottom: var(--padding);

        border-radius: var(--size);
        /* padding: 0 18px; */
        overflow: hidden;
        z-index: 199; /* over edit items */

        --background: rgba(25, 25, 35, 0.85);
        background-color: var(--background);
        backdrop-filter: blur(3px);
    }
    .row.light {
        --background: rgba(225, 225, 225, 0.85);
    }
    .row:has(.overflow) {
        overflow: visible;
    }
    .row:has(.overflow-interact) {
        bottom: 0 !important;
        height: calc(var(--size) + var(--padding));
        border-radius: calc(var(--size) * 0.5);
        border: none;
        box-shadow: none;
        background: transparent;
        backdrop-filter: unset;
    }
    .row:has(.overflow-interact) :global(button) {
        box-shadow: 1px 1px 6px rgb(0 0 0 / 0.4);
    }

    .row.round {
        border-radius: 50%;

        --size: 45px;
    }

    .row.right {
        right: var(--padding);
    }
    .row.left {
        left: var(--padding);
    }
    .row.center {
        left: 50%;
        transform: translateX(-50%);
    }

    .row :global(.divider) {
        height: 100%;
        width: 1px;
        background-color: var(--primary-lighter);
    }

    .row :global(button) {
        background-color: transparent !important;
        height: calc(var(--size) - 2px);
        /* aspect-ratio: 1; */
        padding: 0 12px !important;
        border-radius: 0;
    }
    .row.onlyOne :global(button) {
        padding: 0 20px !important;
    }
    .row.round :global(button) {
        aspect-ratio: 1;
        /* width: var(--size);
        height: var(--size); */
    }
    .row.round :global(button.isActive) {
        border: 2px solid var(--secondary) !important;
        border-radius: 50%;
        cursor: pointer;
    }

    .row :global(button.expand.isActive) {
        border: none !important;
        cursor: pointer;
    }
    .row :global(button.expand svg) {
        transition: 0.3s transform ease;
    }
    .row :global(button.expand.isActive svg) {
        transform: rotate(180deg);
    }

    .row.gradient :global(button) {
        font-size: 1em;

        border-radius: 50px;

        /* gradient border */
        background:
            linear-gradient(var(--background), var(--background)) padding-box,
            linear-gradient(160deg, #8000f0 0%, #9000f0 10%, #b300f0 20%, #d100db 35%, var(--secondary) 100%) border-box !important;
        border: 2px solid transparent;

        transition: 0.4s filter ease;
    }
    .row.gradient :global(button:hover),
    .row.gradient :global(button:not(.isActive):active) {
        background:
            linear-gradient(var(--background), var(--background)) padding-box,
            linear-gradient(160deg, #8000f0 0%, #9000f0 10%, #b300f0 20%, #d100db 35%, var(--secondary) 100%) border-box !important;

        filter: hue-rotate(15deg);
    }
    .row.gradient :global(button:not(.isActive):active) {
        filter: hue-rotate(30deg);
    }

    .menu {
        display: flex;
        flex-direction: column;
    }
</style><|MERGE_RESOLUTION|>--- conflicted
+++ resolved
@@ -14,10 +14,6 @@
     let open = false
 
     const light = !isDarkTheme()
-<<<<<<< HEAD
-
-=======
->>>>>>> b7fc875c
     $: isOptimized = $special.optimizedMode
 </script>
 
