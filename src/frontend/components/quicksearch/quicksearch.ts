--- conflicted
+++ resolved
@@ -582,10 +582,7 @@
     { id: "https://github.com/ChurchApps/FreeShow/issues/1123", name: "Unsupported Video Codec", icon: "help", aliases: ["-Video dont play", "-Video not playing", "-MOV", "-MP4"] },
     { id: "https://github.com/ChurchApps/FreeShow/issues/251", name: "Embed PowerPoint/Google Slides", icon: "help", aliases: ["-PowerPoint online", "-Google Presentations"] },
     // Videos (Garry B Jr.)
-<<<<<<< HEAD
-=======
     { id: "https://youtu.be/7E5nlsslC0k", name: "Deep Dive Into Templates", icon: "youtube" },
->>>>>>> b7fc875c
     { id: "https://youtu.be/G8ia0h6HiGA", name: "Advanced Level Game Show", icon: "youtube" },
     { id: "https://youtu.be/nTsVXk8FcmU", name: "Activate Focus Mode in FreeShow for a Distraction-Free Service", icon: "youtube" },
     { id: "https://youtu.be/NF3tN5ucW1Q", name: "Control FreeShow from Your iPad", icon: "youtube" },
