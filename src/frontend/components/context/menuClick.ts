--- conflicted
+++ resolved
@@ -525,12 +525,8 @@
 
     edit: (obj: any) => {
         if (obj.sel.id === "slide") {
-<<<<<<< HEAD
-            activeEdit.set({ slide: obj.sel.data[0].index, items: [], showId: get(activeShow)?.id })
-=======
             let slide = obj.sel.data[0]
             activeEdit.set({ slide: slide.index, items: [], showId: slide.showId || get(activeShow)?.id })
->>>>>>> 94083294
             activePage.set("edit")
             setTimeout(() => selected.set({ id: null, data: [] }))
         } else if (obj.sel.id === "media") {
