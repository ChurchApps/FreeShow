--- conflicted
+++ resolved
@@ -685,13 +685,8 @@
 
         if (obj.contextElem?.classList.value.includes("project")) {
             if (obj.sel?.id !== "project" && !get(activeProject)) return
-<<<<<<< HEAD
             const projectId: string = obj.sel?.data[0]?.id || get(activeProject)
-            exportProject(get(projects)[projectId])
-=======
-            let projectId: string = obj.sel?.data[0]?.id || get(activeProject)
             exportProject(get(projects)[projectId], projectId)
->>>>>>> 66407485
 
             return
         }
