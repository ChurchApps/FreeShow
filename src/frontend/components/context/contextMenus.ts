--- conflicted
+++ resolved
@@ -52,11 +52,7 @@
   newPrivateShow: { label: "new.private", icon: "private" },
   private: { label: "actions.private", icon: "private" },
   duplicate: { label: "actions.duplicate", icon: "duplicate" },
-<<<<<<< HEAD
-  section: { label: "new.section", icon: "icon" },
-=======
   section: { label: "new.section", icon: "section" },
->>>>>>> b1110ea4
   // SHOWS
   addToProject: { label: "context.addToProject", icon: "project" },
   remove: { label: "actions.remove", icon: "remove" },
@@ -152,11 +148,7 @@
   // PROJECT
   projects: ["newProject", "newFolder"],
   projectTab: ["export", "close"],
-<<<<<<< HEAD
-  project: ["section", "SEPERATOR", "newShowPopup", "newShow"], // , "newPrivateShow"
-=======
   project: ["newShowPopup", "section"], // "newShow"(empty) , "newPrivateShow"
->>>>>>> b1110ea4
   project_button: ["rename", "delete", "export"],
   folder: ["rename", "delete"],
   project_media: ["play", "play_no_filters", "remove"],
