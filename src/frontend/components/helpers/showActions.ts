import { get } from "svelte/store"
import { OUTPUT } from "../../../types/Channels"
import { Main } from "../../../types/IPC/Main"
import type { ProjectShowRef } from "../../../types/Projects"
import type { LayoutRef, OutSlide, Show, Slide, SlideAction, SlideData } from "../../../types/Show"
import { clearAudio } from "../../audio/audioFading"
import { AudioMicrophone } from "../../audio/audioMicrophone"
import { AudioPlayer } from "../../audio/audioPlayer"
import { sendMain } from "../../IPC/main"
import { send } from "../../utils/request"
import { runAction, slideHasAction } from "../actions/actions"
import type { API_output_style } from "../actions/api"
import { playPauseGlobal } from "../drawer/timers/timers"
import { clearOverlays, clearTimers } from "../output/clear"
import {
    activeEdit,
    activeFocus,
    activePage,
    activeProject,
    activeShow,
    allOutputs,
    currentWindow,
    driveData,
    focusMode,
    media,
    midiIn,
    outLocked,
    outputs,
    outputSlideCache,
    overlays,
    projects,
    shows,
    showsCache,
    slideTimers,
    special,
    stageShows,
    styles,
    templates,
    timers,
    triggers,
    variables,
    videosData,
    videosTime,
} from "./../../stores"
import { clone } from "./array"
import { getExtension, getFileName, getMediaStyle, getMediaType, removeExtension } from "./media"
import { getActiveOutputs, refreshOut, setOutput } from "./output"
import { loadShows } from "./setShow"
import { getLayoutRef, initializeMetadata } from "./show"
import { _show } from "./shows"
import { addZero, joinTime, secondsToTime } from "./time"
import { stopTimers } from "./timerTick"

const getProjectIndex = {
    next: (index: number | null, shows: ProjectShowRef[]) => {
        // change active show in project
        if (index === null) return 0
        index = shows.findIndex((_a, i) => i - 1 === index)
        return index === null || index < 0 ? null : index
    },
    previous: (index: number | null, shows: ProjectShowRef[]) => {
        // change active show in project
        if (index === null) return shows.length - 1
        index = shows.findIndex((_a, i) => i + 1 === index)
        return index === null || index < 0 ? null : index
    },
}

export function checkInput(e: any) {
    if (e.target?.closest(".edit") || e.ctrlKey || e.metaKey) return
    // TODO: combine with ShowButton.svelte click()

    if (!["ArrowDown", "ArrowUp"].includes(e.key)) return
    if (get(activeProject) === null) return
    e.preventDefault()
    ;(document.activeElement as any)?.blur()

    let selectItem: "next" | "previous" = e.key === "ArrowDown" ? "next" : "previous"
    selectProjectShow(selectItem)
}

export function selectProjectShow(select: number | "next" | "previous") {
    let shows = get(projects)[get(activeProject) || ""]?.shows
    let index: null | number = (get(focusMode) ? get(activeFocus).index : get(activeShow)?.index) ?? null
    let newIndex: number | null = typeof select === "number" ? select : getProjectIndex[select](index, shows)

    if (newIndex === null || !shows[newIndex]) return

    // show
    if (!get(focusMode) && (shows[newIndex].type || "show") === "show") {
        // async waiting for show to load
        setTimeout(async () => {
            // preload show (so the layout can be changed)
            await loadShows([shows[newIndex!].id])
            if (get(showsCache)[shows[newIndex!].id]) swichProjectItem(newIndex!, shows[newIndex!].id)
        })
    }

    // set active show in project list
    if (newIndex !== index) {
        if (get(focusMode)) activeFocus.set({ id: shows[newIndex].id, index: newIndex, type: shows[newIndex].type })
        else activeShow.set({ ...shows[newIndex], index: newIndex })
    }
}

export function swichProjectItem(pos: number, id: string) {
    if (!get(showsCache)[id]?.layouts) return
    let projectLayout: string = get(projects)[get(activeProject)!].shows[pos!].layout || ""

    // set active layout from project if it exists
    if (projectLayout) {
        if (!get(showsCache)[id].layouts[projectLayout]) projectLayout = Object.keys(get(showsCache)[id].layouts)[0]
        showsCache.update((a) => {
            a[id].settings.activeLayout = projectLayout
            return a
        })
    }

    // set project layout
    projects.update((a) => {
        if (Object.keys(get(showsCache)[id].layouts)?.length < 2) delete a[get(activeProject)!].shows[pos!].layout
        else a[get(activeProject)!].shows[pos!].layout = get(showsCache)[id].settings.activeLayout
        return a
    })
}

export function getItemWithMostLines(slide: Slide) {
    let amount: number = 0
    slide.items?.forEach((item) => {
        console.log(item.lines)
        let lines: number = item.lines?.filter((a) => a.text.filter((a) => a.value.length)?.length)?.length || 0
        if (lines > amount) amount = lines
    })
    return amount
}

// TODO: multiple outputs with different lines!
// get output with fewest lines
export function getFewestOutputLines(updater = get(outputs)) {
    let outs = getActiveOutputs(updater, true, true, true)

    let currentLines = 0
    outs.forEach((id: string) => {
        let output = updater[id]
        if (!output.style) return

        let style = get(styles)[output.style]
        if (!style) return
        let lines = Number(style.lines || 0)
        if (!lines) return

        if (!currentLines || lines < currentLines) currentLines = lines
    })

    return Number(currentLines)
}

const PRESENTATION_KEYS_NEXT = [" ", "ArrowRight", "PageDown"]
const PRESENTATION_KEYS_PREV = ["ArrowLeft", "PageUp"]

// this will go to next for each slide (better for multiple outputs with "Specific outputs")
export function nextSlideIndividual(e: any, start: boolean = false, end: boolean = false) {
    getActiveOutputs().forEach((id) => nextSlide(e, start, end, false, false, id))
}

export function nextSlide(e: any, start: boolean = false, end: boolean = false, loop: boolean = false, bypassLock: boolean = false, customOutputId: string = "", nextAfterMedia: boolean = false) {
    if (get(outLocked) && !bypassLock) return
    if (document.activeElement instanceof window.HTMLElement) document.activeElement.blur()

    let outputId = customOutputId || getActiveOutputs(get(outputs), true, true, true)[0]
    let currentOutput = get(outputs)[outputId] || {}
    let slide: null | OutSlide = currentOutput.out?.slide || null
    if (!slide) {
        let cachedSlide: null | OutSlide = get(outputSlideCache)[outputId] || null
        if (cachedSlide && cachedSlide?.id === get(activeShow)?.id && cachedSlide?.layout === get(showsCache)[get(activeShow)?.id || ""]?.settings?.activeLayout) slide = cachedSlide
    }

    // PPT
    if (slide?.type === "ppt") {
        sendMain(Main.PRESENTATION_CONTROL, { action: e?.key === "PageDown" ? "last" : "next" })
        return
    }

    // PDF
    if (((!slide || start) && get(activeShow)?.type === "pdf") || (!start && slide?.type === "pdf")) {
        if (start && slide?.id !== get(activeShow)?.id) slide = null
        let nextPage = slide?.page !== undefined ? slide.page + 1 : 0
        playPdf(slide, nextPage)
        return
    }

    // let layout: SlideData[] = GetLayout(slide ? slide.id : null, slide ? slide.layout : null)
    let layout = _show(slide ? slide.id : "active")
        .layouts(slide ? [slide.layout] : "active")
        .ref()[0]
    let slideIndex: number = slide?.index || 0
    let isLastSlide: boolean = layout && slide ? slideIndex >= layout.filter((a, i) => i < slideIndex || !a?.data?.disabled).length - 1 && !layout[slideIndex]?.data?.end : false

    // open next project item if previous has been opened and next is still active when going forward
    let isFirstSlide: boolean = slide && layout ? layout.filter((a) => !a?.data?.disabled).findIndex((a) => a.layoutIndex === slide?.index) === 0 : false
    let isFirstLine = (slide?.line || 0) === 0
    let nextProjectItem = get(projects)[get(activeProject) || ""]?.shows?.[(get(activeShow)?.index ?? -2) + 1]?.id
    let isPreviousProjectItem = slide?.id === nextProjectItem && isFirstSlide && isFirstLine
    if (isPreviousProjectItem && e?.key !== " ") {
        goToNextProjectItem()
        return
    }

    let index: null | number = null

    // lines
    let amountOfLinesToShow: number = getFewestOutputLines()
    let linesIndex: null | number = amountOfLinesToShow && slide ? slide.line || 0 : null
    let showSlide: Slide | null = slide?.index !== undefined ? _show(slide.id).slides([layout?.[slideIndex]?.id]).get()[0] : null
    let slideLines: null | number = showSlide ? getItemWithMostLines(showSlide) : null
    let hasLinesEnded: boolean = slideLines === null || linesIndex === null ? true : linesIndex + amountOfLinesToShow >= slideLines
    if (isLastSlide && !hasLinesEnded) isLastSlide = false

    // TODO: active show slide index on delete......

    // go to first slide in next project show ("Next after media" feature)
    let isNotLooping = loop && slide?.index !== undefined && !layout?.[slideIndex]?.data?.end
    if ((isNotLooping || nextAfterMedia) && bypassLock && slide && isLastSlide) {
        // check if it is last slide (& that slide does not loop to start)
        goToNextShowInProject(slide, customOutputId)
        return
    }

    // go to beginning if live mode & ctrl | no output | last slide active
    let currentShow = get(focusMode) ? get(activeFocus) : get(activeShow)
    if (currentShow && (start || !slide || e?.ctrlKey || (isLastSlide && (currentShow.id !== slide?.id || get(showsCache)[currentShow.id]?.settings.activeLayout !== slide.layout)))) {
        if (get(activeShow)?.type === "section" || !get(showsCache)[currentShow.id] || !getLayoutRef(currentShow.id).length) return goToNextProjectItem()

        let id = loop ? slide?.id : currentShow.id
        if (!id) return

        // layout = GetLayout()
        layout = getLayoutRef(id)
        if (!layout?.filter((a) => !a.data.disabled).length) return

        index = 0
        while (layout[index]?.data.disabled || notBound(layout[index], customOutputId)) index++

        let data = layout[index]?.data
        checkActionTrigger(data, index)
        // allow custom actions to trigger first
        setTimeout(() => {
            setOutput("slide", { id, layout: _show(id).get("settings.activeLayout"), index }, false, customOutputId)
            updateOut(id!, index!, layout, !e?.altKey, customOutputId)
        })
        return
    }

    if (!slide || slide.id === "temp") return

    let newSlideOut = { ...slide, line: 0 }
    if (!hasLinesEnded) {
        index = slideIndex
        if (amountOfLinesToShow && linesIndex !== null) newSlideOut.line = linesIndex + amountOfLinesToShow
    } else {
        // TODO: Check for loop to beginning slide...
        index = getNextEnabled(slideIndex, end, customOutputId)
    }
    if (index !== null) newSlideOut.index = index

    // go to next show if end
    if (index === null && currentShow?.id === slide?.id && get(showsCache)[currentShow?.id || ""]?.settings.activeLayout === slide.layout) {
        if (PRESENTATION_KEYS_NEXT.includes(e?.key)) goToNextProjectItem(e.key)
        return
    }

    if (index !== null) {
        let data = layout[index]?.data
        checkActionTrigger(data, index)
        // allow custom actions to trigger first
        setTimeout(() => {
            setOutput("slide", newSlideOut, false, customOutputId)
            updateOut(slide ? slide.id : "active", index!, layout, !e?.altKey, customOutputId)
        })
    }
}

const triggerActionsBeforeOutput = {
    change_output_style: (actionValue: any) => {
        const layers = get(styles)[actionValue?.outputStyle]?.layers
        if (layers === undefined) return false
        return !layers.includes("background")
    },
}
function shouldTriggerBefore(action: any) {
    return action.triggers?.find((trigger) => triggerActionsBeforeOutput[trigger]?.(action.actionValues?.[trigger]))
}
export function checkActionTrigger(layoutData: SlideData, slideIndex: number = 0) {
    layoutData?.actions?.slideActions?.forEach((a) => {
        if (shouldTriggerBefore(a)) runAction(a, { slideIndex })
    })
}

async function goToNextShowInProject(slide, customOutputId) {
    if (!get(activeProject)) return

    // get current project show
    let currentProject = get(projects)[get(activeProject)!]
    // this will get the first show in the project with this id, so it won't work properly with multiple of the same shows in a project
    let projectIndex = currentProject.shows.findIndex((a) => a.id === slide!.id)
    if (projectIndex < 0) return

    let currentOutputProjectShowIndex = currentProject.shows[projectIndex]
    if (currentOutputProjectShowIndex.id !== slide.id) return

    let nextShowInProjectIndex = currentProject.shows.findIndex((a, i) => i > projectIndex && (a.type || "show") === "show")
    if (nextShowInProjectIndex < 0) return

    let nextShow = currentProject.shows[nextShowInProjectIndex]
    await loadShows([nextShow.id])
    let activeLayout = nextShow.layout || _show(nextShow.id).get("settings.activeLayout")
    let layout = _show(nextShow.id).layouts([activeLayout]).ref()[0]

    // let hasNextAfterMediaAction = layout[slide.index].data.actions?.nextAfterMedia
    // if (!hasNextAfterMediaAction) return

    setOutput("slide", { id: nextShow.id, layout: activeLayout, index: 0 }, false, customOutputId)
    updateOut(nextShow.id, 0, layout, true, customOutputId)

    // open next item in project (if current is open)
    if (get(activeShow)?.index === projectIndex) {
        if (get(focusMode)) activeFocus.set({ id: nextShow.id, index: nextShowInProjectIndex, type: nextShow.type })
        else activeShow.set({ ...nextShow, index: nextShowInProjectIndex })
    }
}

// only let "first" output change project item if multiple outputs
let changeProjectItemTimeout: NodeJS.Timeout | null = null

export function goToNextProjectItem(key: string = "") {
    if (changeProjectItemTimeout) return
    changeProjectItemTimeout = setTimeout(() => {
        changeProjectItemTimeout = null

        let currentShow = get(focusMode) ? get(activeFocus) : get(activeShow)
        if (!get(activeProject) || typeof currentShow?.index !== "number") return

        let index: number = currentShow.index ?? -1
        if (index + 1 < get(projects)[get(activeProject)!]?.shows?.length) index++
        if (index > -1 && index !== currentShow.index) {
            let newShow = get(projects)[get(activeProject)!].shows[index]
            if (get(focusMode)) activeFocus.set({ id: newShow.id, index, type: newShow.type })
            else activeShow.set({ ...newShow, index })

            if (newShow.type === "section" && PRESENTATION_KEYS_NEXT.includes(key) && (newShow.data?.settings?.triggerAction || get(special).sectionTriggerAction)) {
                let actionId = newShow.data?.settings?.triggerAction
                if (!actionId || !get(midiIn)[actionId]) actionId = get(special).sectionTriggerAction
                if (actionId) runAction(get(midiIn)[actionId])
                return
            }

            // skip if section is empty
            if (newShow.type === "section" && !newShow.notes) goToNextProjectItem()
        }
    })
}

export function goToPreviousProjectItem(key: string = "") {
    if (changeProjectItemTimeout) return
    changeProjectItemTimeout = setTimeout(() => {
        changeProjectItemTimeout = null

        let currentShow = get(focusMode) ? get(activeFocus) : get(activeShow)
        if (!get(activeProject) || typeof currentShow?.index !== "number") return

        let index: number = currentShow.index ?? get(projects)[get(activeProject)!]?.shows?.length
        if (index - 1 >= 0) index--
        if (index > -1 && index !== currentShow.index) {
            let newShow = get(projects)[get(activeProject)!].shows[index]
            if (get(focusMode)) activeFocus.set({ id: newShow.id, index, type: newShow.type })
            else activeShow.set({ ...newShow, index })

            if (newShow.type === "section" && PRESENTATION_KEYS_PREV.includes(key) && (newShow.data?.settings?.triggerAction || get(special).sectionTriggerAction)) {
                let actionId = newShow.data?.settings?.triggerAction
                if (!actionId || !get(midiIn)[actionId]) actionId = get(special).sectionTriggerAction
                if (actionId) runAction(get(midiIn)[actionId])
                return
            }

            // skip if section is empty
            if (newShow.type === "section" && !newShow.notes) goToPreviousProjectItem()
        }
    })
}

// this will go to next for each slide (better for multiple outputs with "Specific outputs")
export function previousSlideIndividual(e: any) {
    getActiveOutputs().forEach((id) => previousSlide(e, id))
}

export function previousSlide(e: any, customOutputId?: string) {
    if (get(outLocked)) return
    if (document.activeElement instanceof window.HTMLElement) document.activeElement.blur()

    let outputId = customOutputId || getActiveOutputs(get(outputs), true, true, true)[0]
    let currentOutput = get(outputs)[outputId] || {}
    let slide = currentOutput.out?.slide || null
    if (!slide) {
        let cachedSlide: null | OutSlide = get(outputSlideCache)[outputId] || null
        if (cachedSlide && cachedSlide?.id === get(activeShow)?.id && cachedSlide?.layout === get(showsCache)[get(activeShow)?.id || ""]?.settings?.activeLayout) slide = cachedSlide
    }

    // PPT
    if (slide?.type === "ppt") {
        sendMain(Main.PRESENTATION_CONTROL, { action: e?.key === "PageUp" ? "first" : "previous" })
        return
    }

    // PDF
    if ((!slide && get(activeShow)?.type === "pdf") || slide?.type === "pdf") {
        let nextPage = slide?.page ? slide.page - 1 : 0
        playPdf(slide, nextPage)
        return
    }

    // let layout: SlideData[] = GetLayout(slide ? slide.id : null, slide ? slide.layout : null)
    let layout = _show(slide ? slide.id : "active")
        .layouts(slide ? [slide.layout] : "active")
        .ref()[0]
    let activeLayout: string = _show(slide ? slide.id : "active").get("settings.activeLayout")
    let currentShow = get(focusMode) ? get(activeFocus) : get(activeShow)
    let index: number | null = slide?.index !== undefined ? slide.index - 1 : layout ? layout.length - 1 : null
    if (index === null) {
        if (get(activeShow)?.type === "section" || !get(showsCache)[currentShow?.id || ""]) goToPreviousProjectItem()
        return
    }

    let activeShowLayout = get(showsCache)[currentShow?.id || ""]?.settings?.activeLayout

    // lines
    let outputWithLines = getFewestOutputLines()
    let amountOfLinesToShow: number = outputWithLines ? outputWithLines : 0
    let linesIndex: null | number = amountOfLinesToShow && slide ? slide.line || 0 : null
    let hasLinesEnded: boolean = !slide || linesIndex === null || linesIndex < 1

    // open previous project item if next has been opened and previous is still active when going back
    let slideIndex: number = slide?.index || 0
    let isLastSlide: boolean = layout && slide ? slideIndex >= layout.filter((a, i) => i < slideIndex || !a?.data?.disabled).length - 1 && !layout[slideIndex]?.data?.end : false
    let showSlide: Slide | null =
        _show(slide ? slide.id : "active")
            .slides([layout[index]?.id])
            .get()[0] || null
    let isLastLine = slide?.line === undefined || !amountOfLinesToShow || !showSlide || slide.line >= Math.ceil(getItemWithMostLines(showSlide) / amountOfLinesToShow) - 1
    let previousProjectItem = get(projects)[get(activeProject) || ""]?.shows?.[(get(activeShow)?.index ?? -2) - 1]?.id
    let isNextProjectItem = slide?.id === previousProjectItem && isLastSlide && isLastLine
    if (isNextProjectItem) {
        goToPreviousProjectItem()
        return
    }

    // skip disabled slides if clicking previous when another show is selected and no enabled slide is before
    let isFirstSlide: boolean = slide && layout ? layout.filter((a) => !a?.data?.disabled).findIndex((a) => a.layoutIndex === slide?.index) === 0 : false
    // if (!hasLinesEnded && isFirstSlide) isFirstSlide = false
    if (activeShowLayout !== slide?.layout && hasLinesEnded && (index < 0 || isFirstSlide)) {
        slide = null
        layout = getLayoutRef()
        activeLayout = activeShowLayout
        index = (layout?.length || 0) - 1
    }

    let line: number = linesIndex || 0
    if (hasLinesEnded) {
        if (index < 0 || !layout.slice(0, index + 1).filter((a) => !a.data.disabled).length) {
            // go to previous show if out slide at start
            if ((currentShow?.id === slide?.id && activeShowLayout === slide?.layout) || get(activeShow)?.type === "section" || !get(showsCache)[currentShow?.id || ""] || !layout.length) {
                if (PRESENTATION_KEYS_PREV.includes(e?.key)) goToPreviousProjectItem(e.key)
            }
            return
        }

        while (layout[index].data.disabled || notBound(layout[index], customOutputId)) index--

        // get slide line
        let showSlide: Slide | null =
            _show(slide ? slide.id : "active")
                .slides([layout[index].id])
                .get()[0] || null
        let slideLines: null | number = showSlide ? getItemWithMostLines(showSlide) : null
        if (amountOfLinesToShow) {
            let maxIndex = slideLines ? amountOfLinesToShow * Math.ceil(slideLines / amountOfLinesToShow) : 0
            line = maxIndex ? maxIndex - amountOfLinesToShow : 0
        }
    } else {
        index = slide!.index!
        if (amountOfLinesToShow) line -= amountOfLinesToShow
    }

    let data = layout[index]?.data
    checkActionTrigger(data, index)
    // allow custom actions to trigger first
    setTimeout(() => {
        if (slide) setOutput("slide", { ...slide, index, line }, false, customOutputId)
        else if (currentShow) setOutput("slide", { id: currentShow.id, layout: activeLayout, index, line }, false, customOutputId)

        updateOut(slide ? slide.id : "active", index!, layout, !e?.altKey, customOutputId)
    })
}

// skip slides that are bound to specific output not customId
function notBound(ref, outputId: string | undefined) {
    return outputId && ref?.data?.bindings?.length && !ref?.data?.bindings.includes(outputId)
}

function playPdf(slide: null | OutSlide, nextPage: number) {
    let viewports = get(activeShow)?.data?.viewports || []
    let pages = slide?.pages || viewports.length
    if (nextPage > pages - 1) return

    let data = slide || get(activeShow)
    let name = data?.name || get(projects)[get(activeProject) || ""]?.shows[get(activeShow)?.index || 0]?.name

    setOutput("slide", { type: "pdf", id: data?.id, page: nextPage, pages, viewport: slide?.viewport || viewports[nextPage], name })
}

function getNextEnabled(index: null | number, end: boolean = false, customOutputId: string = ""): null | number {
    if (index === null || isNaN(index)) return null

    index++

    let outputId = customOutputId || getActiveOutputs(get(outputs), true, true, true)[0]
    let currentOutput = get(outputs)[outputId] || {}
    let slide = currentOutput.out?.slide || null
    let layout = _show(slide ? slide.id : "active")
        .layouts(slide ? [slide.layout] : "active")
        .ref()[0]

    if (layout[index - 1]?.data?.end) index = 0
    if (!layout[index]) return null
    if (index >= layout.length || !layout.slice(index, layout.length).filter((a) => !a.data.disabled).length) return null

    while ((layout[index].data.disabled || notBound(layout[index], customOutputId)) && index < layout.length) index++

    if (end) {
        index = layout.length - 1
        while ((layout[index].data.disabled || notBound(layout[index], customOutputId)) && index > 0) index--
    }

    return index
}

// go to random slide in current project
export function randomSlide() {
    if (get(outLocked)) return
    if (document.activeElement instanceof window.HTMLElement) document.activeElement.blur()

    let outputId = getActiveOutputs(get(outputs), true, true, true)[0]
    let currentOutput = get(outputs)[outputId] || {}
    let slide = currentOutput.out?.slide || null
    let currentShow = get(focusMode) ? get(activeFocus) : get(activeShow)
    let showId = slide?.id || currentShow?.id
    if (!showId) return

    let layoutId = slide?.layout || _show(showId).get("settings.activeLayout")
    let layout = _show(showId).layouts([layoutId]).ref()[0]

    let slideCount = layout.length || 0
    if (slideCount < 2) return

    let currentSlideIndex = slide?.index ?? -1

    // get new random index that is not the currently selected one
    let randomIndex = -1
    do {
        randomIndex = randomNumber(slideCount)
    } while (randomIndex === currentSlideIndex)

    // play slide
    let data = layout[randomIndex]?.data
    checkActionTrigger(data, randomIndex)
    // allow custom actions to trigger first
    setTimeout(() => {
        setOutput("slide", { id: showId, layout: layoutId, index: randomIndex }, false)
        updateOut(showId!, randomIndex, layout)
    })
}
function randomNumber(end: number) {
    return Math.floor(Math.random() * end)
}

export function updateOut(showId: string, index: number, layout: LayoutRef[], extra: boolean = true, outputId: string = "", actionTimeout: number = 10) {
    if (get(activePage) !== "edit") activeEdit.set({ slide: index, items: [] })

    _show(showId).set({ key: "timestamps.used", value: new Date().getTime() })
    if (!layout) return
    let data = layout[index]?.data

    // holding "alt" key will disable all extra features
    if (!extra || !data) return

    // trigger start show action first
    let startShowId = data.actions?.startShow?.id || data.actions?.slideActions?.find((a) => a.actionValues?.start_show)?.id
    if (startShowId) {
        startShow(startShowId)
        return
    }

    // get output slide
    let outputIds = outputId ? [outputId] : data.bindings?.length ? data.bindings : getActiveOutputs()

    // WIP custom next slide timer duration (has to be changed on slide click & in preview as well)
    // let outputWithLine = outputIds.find((id: string) => get(outputs)[id].out?.slide?.line !== undefined)
    // let outSlide = get(outputs)[outputWithLine]?.out?.slide || {}
    // let showSlide = outSlide.index !== undefined ? _show(outSlide.id).slides([layout[index].id]).get()[0] : null
    // let slideLines = showSlide ? getItemWithMostLines(showSlide) : null
    // let outputWithLines = getOutputWithLines() || 0
    // let maxLines = slideLines && outSlide.index !== null ? (outputWithLines >= slideLines ? 0 : Math.ceil(slideLines / outputWithLines)) : 0
    let duration = data.nextTimer
    // if (maxLines) duration /= maxLines

    // find any selected output with no lines
    let outputAtLine = outputIds.find((id: string) => get(outputs)[id].out?.slide?.line)
    // actions will only trigger on index 0 if multiple lines
    if (outputAtLine) {
        // restart any next slide timers
        outputIds.map(nextSlideTimers)
        return
    }

    outputIds.map(activateActions)

    function activateActions(outputId: string) {
        let background = data.background || null
        console.log("BG", background)

        // get ghost background
        if (!background) {
            layout.forEach((a, i) => {
                if (i <= index && !a.data.disabled) {
                    if (slideHasAction(a.data?.actions, "clear_background")) background = null
                    else if (a.data.background) background = a.data.background
                    if (a.data.background && _show(showId).get("media")?.[a.data.background]?.loop === false) background = null
                }
            })
        }

        // background
        if (background && _show(showId).get("media")?.[background]) {
            let bg = _show(showId).get("media")[background]
            let outputBg = get(outputs)[outputId]?.out?.background
            let cloudId = get(driveData).mediaId
            let bgPath = cloudId && cloudId !== "default" ? bg.cloud?.[cloudId] || bg.path || bg.id : bg.path || bg.id
            let name = bg.name || removeExtension(getFileName(bgPath))
            let extension = getExtension(bgPath)
            let type = bg.type || getMediaType(extension)

            // get stored media files
            // if (get(special).storeShowMedia && bg.base64) {
            //     bgPath = `data:${type}/${extension};base64,${bg.base64}`
            // }

            if (bg && bgPath !== outputBg?.path) {
                let outputStyle = get(styles)[get(outputs)[outputId]?.style || ""]
                let mediaStyle = getMediaStyle(get(media)[bgPath], outputStyle)
                let loop = bg.loop !== false
                let muted = bg.muted !== false

                let bgData = {
                    name,
                    type,
                    path: bgPath,
                    cameraGroup: bg.cameraGroup || "",
                    id: bg.id || bgPath, // path = cameras
                    loop,
                    muted,
                    ...mediaStyle,
                    ignoreLayer: mediaStyle.videoType === "foreground",
                }

                // outBackground.set(bgData)
                setOutput("background", bgData, false, outputId)
            }
        }

        // mics
        if (data.mics) {
            data.mics.forEach((mic) => {
                AudioMicrophone.start(mic.id, { name: mic.name })
            })
        }

        // audio
        if (data.audio) {
            // let clear action trigger first
            setTimeout(() => {
                data.audio?.forEach((audio: string) => {
                    let a = clone(_show(showId).get("media")[audio])
                    let cloudId = get(driveData).mediaId
                    if (cloudId && cloudId !== "default") a.path = a.cloud?.[cloudId] || a.path

                    if (a) AudioPlayer.start(a.path, { name: a.name }, { pauseIfPlaying: false })
                })
            }, 200)
        }

        // overlays
        if (data.overlays?.length) {
            // send overlays again, because it sometimes don't have it for some reason
            send(OUTPUT, ["OVERLAYS"], get(overlays))

            setOutput("overlays", data.overlays, false, outputId, true)
        }

        // nextTimer
        nextSlideTimers(outputId)

        // DEPRECATED since <= 1.1.6, but still in use
        // actions per output
        if (data.actions) {
            if (data.actions.clearBackground) setOutput("background", null, false, outputId)
            if (data.actions.clearOverlays) clearOverlays(outputId)
        }
    }

    // actions
    // DEPRECATED since <= 1.1.6, but still in use
    if (data.actions) {
        // clear first
        if (data.actions.stopTimers) stopTimers()
        if (data.actions.clearAudio) clearAudio()

        // startShow is at the top
        if (data.actions.trigger) activateTrigger(data.actions.trigger)
        if (data.actions.audioStream) AudioPlayer.start(data.actions.audioStream, { name: "" })
        // if (data.actions.sendMidi) sendMidi(_show(showId).get("midi")[data.actions.sendMidi])
        // if (data.actions.nextAfterMedia) // go to next when video/audio is finished
        if (data.actions.outputStyle) changeOutputStyle(data.actions)
        if (data.actions.startTimer) playSlideTimers({ showId: showId, slideId: layout[index].id, overlayIds: data.overlays || [] })
    }

    if (data.actions?.slideActions?.length) {
        // let values update
        setTimeout(() => {
            playSlideActions(data.actions!.slideActions!, outputIds, index)
        }, actionTimeout)
    } else playOutputStyleTemplateActions(outputIds)

    function nextSlideTimers(outputId) {
        // clear any active slide timers
        Object.keys(get(slideTimers)).forEach((id) => {
            if (outputIds.includes(id)) get(slideTimers)[id].timer?.clear()
        })

        if ((duration || 0) > 0) {
            // outTransition.set({ duration })
            setOutput("transition", { duration }, false, outputId)
        } else {
            clearTimers(outputId)
        }
    }
}

const runPerOutput = ["clear_background", "clear_overlays"]
function playSlideActions(actions: SlideAction[], outputIds: string[] = [], slideIndex: number = -1) {
    actions = clone(actions)

    // run these actions on each active output
    if (outputIds.length > 1) {
        runPerOutput.forEach((id) => {
            let existingIndex = actions.findIndex((a) => a.triggers?.[0] === id)
            if (existingIndex < 0) return

            outputIds.forEach((outputId) => {
                if (id.includes("background")) setOutput("background", null, false, outputId)
                else if (id.includes("overlays")) clearOverlays(outputId)
            })
            actions.splice(existingIndex, 1)
        })
    }

    actions.forEach((a) => {
        // no need to "re-run" actions triggered right before output
        if (shouldTriggerBefore(a)) return

        runAction(a, { slideIndex })
    })

    playOutputStyleTemplateActions(outputIds)
}

// play any output style template actions
function playOutputStyleTemplateActions(outputIds: string[]) {
    outputIds.forEach((outputId) => {
        let outputStyleId = get(outputs)[outputId]?.style || ""
        if (!outputStyleId) return

        let styleTemplateId = get(styles)[outputStyleId]?.template || ""
        if (!styleTemplateId) return

        let templateSettings = get(templates)[styleTemplateId]?.settings?.actions || []
        if (!templateSettings?.length) return

        templateSettings?.forEach((action) => runAction(action))
    })
}

export function startShowSync(showId: string) {
    startShow(showId)
}

export async function startShow(showId: string) {
    if (!showId) return

    let show = await loadShows([showId])
    if (show !== "loaded") return

    if (!get(showsCache)[showId]) return
    let activeLayout = get(showsCache)[showId].settings?.activeLayout || ""

    // slideClick() - Slides.svelte
    let slideRef = getLayoutRef(showId)
    if (!slideRef[0]) return

    setOutput("slide", { id: showId, layout: activeLayout, index: 0, line: 0 })
    // timeout has to be 1200 to let output data update properly (in case slide has special actions)
    updateOut(showId, 0, slideRef, true, "", 1200)
}

export function changeOutputStyle({ outputStyle, styleOutputs }: API_output_style) {
    let type = styleOutputs?.type || "active"
    let outputsList = styleOutputs?.outputs || []

    let chosenOutputs = getActiveOutputs(get(outputs), type === "active", true, true)
    chosenOutputs.forEach(changeStyle)

    function changeStyle(outputId: string) {
        if (type === "specific") outputStyle = outputsList[outputId]
        if (!outputStyle) return

        outputs.update((a) => {
            a[outputId].style = outputStyle

            return a
        })
    }

    refreshOut()
}

export function playNextGroup(globalGroupIds: string[], { showRef, outSlide, currentShowId }, extra: boolean = true) {
    if (!globalGroupIds.length || get(outLocked)) return

    // play first matching group
    let nextAfterOutput = undefined
    let index = undefined
    showRef.forEach((ref) => {
        // if (ref.id !== slideId) return
        if (!globalGroupIds.includes(ref.id)) return

        // get next slide if global group is outputted
        if (index === undefined) index = ref.layoutIndex
        if (outSlide?.index === undefined || nextAfterOutput || ref.layoutIndex <= outSlide.index) return

        nextAfterOutput = ref.layoutIndex
    })

    if (nextAfterOutput) index = nextAfterOutput
    if (index === undefined) return

    // WIP duplicate of "slideClick" in Slides.svelte
    let data = showRef[index]?.data
    checkActionTrigger(data, index)
    // allow custom actions to trigger first
    setTimeout(() => {
        setOutput("slide", { id: currentShowId, layout: _show(currentShowId).get("settings.activeLayout"), index, line: 0 })
        updateOut(currentShowId, index!, showRef, extra, "")
    })

    setTimeout(() => {
        // defocus search input
        ;(document.activeElement as any)?.blur()
    }, 10)

    return true
}

// go to next slide if current output slide has nextAfterMedia action
let nextActive: string[] = []
export function checkNextAfterMedia(endedId: string, type: "media" | "audio" | "timer" = "media", outputId: string = "") {
    if (nextActive.includes(outputId)) return false

    nextActive.push(outputId)
    setTimeout(() => {
        nextActive.splice(nextActive.indexOf(outputId), 1)
    }, 600) // MAKE SURE NEXT SLIDE HAS TRANSITIONED

    if (!outputId) outputId = getActiveOutputs(get(outputs), true, true, true)[0]
    if (!outputId) return false

    let currentOutput = get(outputs)[outputId]
    if (!currentOutput) return false

    let slideOut = currentOutput.out?.slide
    if (!slideOut) return false

    let layoutSlide = _show(slideOut.id).layouts([slideOut.layout]).ref()[0]?.[slideOut.index ?? -1]
    if (!layoutSlide) return false

    // check that current slide has the ended media!
    if (type === "media" || type === "audio") {
        let showMedia = _show(slideOut.id).media().get()
        // find all matching paths because some slides with same background might have different media ids
        let allMediaIds = showMedia.filter((a) => a.path === endedId).map((a) => a.key)

        // don't go to next if current slide don't has outputted media
        if (type === "media") {
            if (!allMediaIds.includes(layoutSlide.data?.background)) return false
        } else if (type === "audio") {
            if (!layoutSlide.data?.audio?.find((id) => allMediaIds.includes(id))) return false
        }
    } else if (type === "timer") {
        let slide = _show(slideOut.id).get("slides")[layoutSlide.id]
        let slideTimer = slide?.items?.find((a) => a.type === "timer" && a.timerId === endedId)
        if (!slideTimer) return false
    }

    let nextAfterMedia = layoutSlide?.data?.actions?.nextAfterMedia
    if (!nextAfterMedia) return false

    // WIP PAUSE PLAYING VIDEO WHEN ENDED, so it does not loop to start
    let loop = layoutSlide?.data?.end
    nextSlide(null, false, false, loop, true, outputId, !loop)

    return true
}

export function playSlideTimers({ showId = "active", slideId = "", overlayIds = [] as string[] }) {
    if (!slideId) {
        let outSlide: OutSlide | null = get(outputs)[getActiveOutputs(get(outputs), false, true, true)[0]]?.out?.slide || null
        if (!outSlide) return

        showId = outSlide.id || ""

        let layoutRef = _show(showId).layouts([outSlide.layout]).ref()[0]
        if (!layoutRef) return
        slideId = layoutRef[outSlide.index ?? -1]?.id || ""
    }

    let showSlides: { [key: string]: Slide } = _show(showId).get("slides") || {}
    let slide = showSlides[slideId]
    if (!slide) return

    // find all timers in current slide & any overlay placed on the slide
    let slideItems = slide.items || []
    let allOverlayItems = overlayIds.map((id: string) => get(overlays)[id]?.items).flat()
    let items = [...slideItems, ...allOverlayItems]

    items.forEach((item) => {
        if (item.type === "timer" && item.timerId) playPauseGlobal(item.timerId, get(timers)[item.timerId], true)
    })
}

export function sendMidi(data: any) {
    sendMain(Main.SEND_MIDI, data)
}

export function activateTriggerSync(triggerId: string) {
    activateTrigger(triggerId)
}

export async function activateTrigger(triggerId: string): Promise<string> {
    let trigger = get(triggers)[triggerId]
    if (!trigger) return ""

    if (!customTriggers[trigger.type]) {
        console.log("Missing trigger:", trigger.type)
        return "error"
    }

    return customTriggers[trigger.type](trigger.value)
}

const customTriggers = {
    http: (value: string): Promise<string> => {
        return new Promise((resolve) => {
            fetch(value, { method: "GET" })
                .then((r) => {
                    if (!r.ok) return resolve("error")
                    resolve("success")
                })
                // .then((response) => response.json())
                // .then((json) => console.log(json))
                .catch((err) => {
                    console.error("Could not send HTTP request:", err)
                    resolve("error")
                })
        })
    },
}

// DYNAMIC VALUES

export const dynamicValueText = (id: string) => `{${id}}`
export function getDynamicIds() {
    let mainValues = Object.keys(dynamicValues)
    let metaValues = Object.keys(initializeMetadata({})).map((id) => `meta_` + id)
    const variablesList = Object.values(get(variables)).filter((a) => a?.name)
    let variableValues = variablesList.map(({ name }) => `variable_` + getVariableNameId(name))

    return [...mainValues, ...metaValues, ...variableValues]
}

export function replaceDynamicValues(text: string, { showId, layoutId, slideIndex, type, id }: any, _updater: number = 0) {
    if (type === "stage" && get(currentWindow) === "output") {
        let outputId = Object.values(get(outputs))[0]?.stageOutput || ""
        let outSlide = get(allOutputs)[outputId]?.out?.slide
        showId = outSlide?.id
        slideIndex = outSlide?.index
    } else if (type === "stage") {
        let stageOutput = get(stageShows)[id]?.settings?.output
        let outputId = stageOutput || getActiveOutputs(get(outputs), false, true, true)[0]
        let outSlide = get(outputs)[outputId]?.out?.slide
        showId = outSlide?.id
        slideIndex = outSlide?.index
    }

    let show = _show(showId).get()
    if (type === "show" && !show) return text

    getDynamicIds().forEach((id) => {
        if (!text.includes(dynamicValueText(id))) return

        let newValue = getDynamicValue(id, show, showId)
        text = text.replaceAll(dynamicValueText(id), newValue)
    })

    return text

<<<<<<< HEAD
    function getDynamicValue(id: string, show: Show): string {
        if (id.includes("meta_")) {
            let key = id.slice(5)
            return show?.meta?.[key] || ""
        }

=======
    function getDynamicValue(id, show, showId: string) {
        // VARIABLE
>>>>>>> fc07ad37
        if (id.includes("variable_")) {
            let nameId = id.slice(9)
            let variable = Object.values(get(variables)).find((a) => getVariableNameId(a.name) === nameId)
            if (!variable) return ""

            if (variable.type === "number") return Number(variable.number || 0).toString()

            if (variable.enabled === false) return ""
            if (variable.text?.includes(id)) return variable.text || ""
            return replaceDynamicValues(variable.text || "", { showId, layoutId, slideIndex, type, id })
        }

        let outputId: string = getActiveOutputs(get(outputs), false, true, true)[0]

        if (id.includes("video_") && get(currentWindow) === "output") {
            send(OUTPUT, ["MAIN_REQUEST_VIDEO_DATA"], { id: outputId })
        }

        if (!showId) {
            let outSlide: OutSlide | null = get(outputs)[outputId]?.out?.slide || null
            if (!outSlide?.id) return ""

            showId = outSlide.id
            layoutId = outSlide.layout
            slideIndex = outSlide.index ?? -2
            show = _show(showId).get() || {}
            // if (!show) return
        }

        // META
        if (id.includes("meta_")) {
            let key = id.slice(5)
            return show?.meta?.[key] || ""
        }

        let activeLayout = layoutId ? [layoutId] : "active"
        let ref = _show(showId).layouts(activeLayout).ref()[0]
        let layout = _show(showId).layouts(activeLayout).get()[0]

        let videoTime: number = get(videosTime)[outputId] || 0
        let videoDuration: number = get(videosData)[outputId]?.duration || 0

        let projectIndex = get(projects)[get(activeProject) || ""]?.shows?.findIndex((a) => a.id === showId)
        if (projectIndex < 0) projectIndex = get(activeShow)?.index ?? -2
        let projectRef = { id: get(activeProject) || "", index: projectIndex }

        return (dynamicValues[id]({ show, ref, slideIndex, layout, projectRef, videoTime, videoDuration }) ?? "").toString()
    }
}

const dynamicValues = {
    // time
    time_date: () => addZero(new Date().getDate()),
    time_month: () => addZero(new Date().getMonth() + 1),
    time_year: () => new Date().getFullYear(),
    time_hours: () => addZero(new Date().getHours()),
    time_minutes: () => addZero(new Date().getMinutes()),
    time_seconds: () => addZero(new Date().getSeconds()),

    // show
    show_name: ({ show }) => show.name || "",
    show_name_next: ({ projectRef }) => get(shows)[get(projects)[projectRef.id]?.shows?.[projectRef.index + 1]?.id]?.name || "",

    layout_slides: ({ ref }) => ref.length,
    layout_notes: ({ layout }) => layout.notes || "",

    slide_number: ({ slideIndex }) => (Number(slideIndex || 0) + 1).toString(),
    slide_group: ({ show, ref, slideIndex }) => show.slides?.[ref[slideIndex]?.id]?.group || "",
    slide_group_next: ({ show, ref, slideIndex }) => show.slides?.[ref[slideIndex + 1]?.id]?.group || "",
    slide_notes: ({ show, ref, slideIndex }) => show.slides?.[ref[slideIndex]?.id]?.notes || "",
    slide_notes_next: ({ show, ref, slideIndex }) => show.slides?.[ref[slideIndex + 1]?.id]?.notes || "",

    // media
    video_time: ({ videoTime }) => joinTime(secondsToTime(videoTime)),
    video_duration: ({ videoDuration }) => joinTime(secondsToTime(videoDuration)),
    video_countdown: ({ videoTime, videoDuration }) => joinTime(secondsToTime(videoDuration - videoTime)),
}

export function getVariableNameId(name: string) {
    return name.toLowerCase().trim().replaceAll(" ", "_")
}<|MERGE_RESOLUTION|>--- conflicted
+++ resolved
@@ -1024,23 +1024,14 @@
     getDynamicIds().forEach((id) => {
         if (!text.includes(dynamicValueText(id))) return
 
-        let newValue = getDynamicValue(id, show, showId)
+        let newValue = getDynamicValue(id, show)
         text = text.replaceAll(dynamicValueText(id), newValue)
     })
 
     return text
 
-<<<<<<< HEAD
     function getDynamicValue(id: string, show: Show): string {
-        if (id.includes("meta_")) {
-            let key = id.slice(5)
-            return show?.meta?.[key] || ""
-        }
-
-=======
-    function getDynamicValue(id, show, showId: string) {
         // VARIABLE
->>>>>>> fc07ad37
         if (id.includes("variable_")) {
             let nameId = id.slice(9)
             let variable = Object.values(get(variables)).find((a) => getVariableNameId(a.name) === nameId)
