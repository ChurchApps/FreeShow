import { get } from "svelte/store"
import { uid } from "uid"
import type { Item, Slide, SlideData, Template } from "../../../types/Show"
import { removeItemValues, splitItemInTwo } from "../../show/slides"
import { activeEdit, activePage, activePopup, activeProject, activeShow, alertMessage, cachedShowsData, deletedShows, driveData, groups, notFound, projects, refreshEditSlide, renamedShows, shows, showsCache, templates } from "../../stores"
import { save } from "../../utils/save"
import { EMPTY_SHOW_SLIDE } from "../../values/empty"
import { customActionActivation } from "../actions/actions"
import { clone, keysToID } from "./array"
import { history } from "./history"
import { _updaters } from "./historyHelpers"
import { addToPos } from "./mover"
import { getItemsCountByType, isEmptyOrSpecial, mergeWithTemplate, updateLayoutsFromTemplate, updateSlideFromTemplate } from "./output"
import { loadShows, saveTextCache } from "./setShow"
import { getShowCacheId } from "./show"
import { _show } from "./shows"
import { getItemText } from "../edit/scripts/textStyle"

// TODO: move history switch to actions

export const historyActions = ({ obj, undo = null }: any) => {
    let data: any = {}
    const initializing: boolean = undo === null

    if (obj) {
        data = obj.newData || {}
        // if (initializing && !obj.oldData) obj.oldData = clone(obj.newData) // WIP
    }

    const actions = {
        UPDATE: () => {
            // create / delete / duplicate a full store (or a full key, or set indexes)
            if (!obj.location?.id) return error("no updater id")
            const updater = _updaters[obj.location.id]
            if (!updater) return error("missing updater: " + obj.location.id)

            let id = data.id
            const deleting: boolean = id !== undefined

            data = clone(deleting ? obj.oldData : data) || {}

            const key = data.key
            const subkey = data.subkey
            // insert in array
            let index = data.index
            // replace value[s] in array
            const indexes = data.indexes
            const keys = data.keys

            if (!deleting) {
                const empty = !data?.data
                data = { ...data, data: data?.data ?? clone(updater.empty) }
                id = obj.oldData?.id || uid()
                if (keys && !key) id = "keys"

                if (initializing && obj.location.id === "show") customActionActivation("show_created")
                if (initializing && empty && updater.initialize) data.data = updater.initialize(data.data, id)

                if (data.replace) {
                    data.data = { ...data.data, ...data.replace }
                    delete data.replace
                }
            }

            if (deleting && updater.deselect) {
                const changed: any = updater.deselect(id, data)
                if (changed) data.changed = changed
            }

            updater.store.update((a) => {
                if (deleting) return revertOrDeleteElement(a)
                return updateElement(a)
            })

            if (!deleting && updater.select) updater.select(id, data, initializing)

            // update small shows cache
            if (obj.location?.id === "show_key" && key === "quickAccess") {
                shows.update((a) => {
                    if (!a[id]) return a
                    if (deleting && data.previousData) a[id].quickAccess = data.previousData
                    else a[id].quickAccess = data.data
                    return a
                })
            }

            if (!initializing) return

            if (deleting) delete data.id
            obj.newData = deleting ? { id } : data
            obj.oldData = deleting ? data : { id }

            /// //

            function revertOrDeleteElement(a) {
                const previousData = clone(data.previousData)

                if (key) {
                    if (!a[id]) return a

                    data = { ...data, data: filterIndexes(clone(a[id][key]), subkey, { indexes, keys }) }

                    // reverting value with array index will restore the whole array
                    if (previousData && index !== undefined) index = undefined

                    if (previousData !== undefined) return updateKeyData(a, previousData)
                    else {
                        if (subkey) delete a[id][key][subkey]
                        else delete a[id][key]
                    }

                    return a
                }

                if (keys) {
                    // if just keys, but no "key"
                    const currentData = {}
                    keys.forEach((currentKey) => {
                        currentData[currentKey] = clone(a[currentKey])

                        if (previousData) {
                            const replacerValue = previousData[currentKey] || previousData
                            a[currentKey] = replacerValue
                        } else {
                            delete a[currentKey]
                        }
                    })

                    data = { ...data, data: clone(currentData) }

                    return a
                }

                data = { ...data, data: clone(a[id]) }

                if (previousData) a[id] = previousData
                else {
                    if (updater.cloudCombine) a[id] = { id, deleted: true, modified: Date.now() }
                    else delete a[id]
                }

                return a
            }

            function updateElement(a) {
                // TODO: check for duplicates!!???
                if (key) {
                    data.previousData = clone(filterIndexes(a[id]?.[key] ?? {}, subkey, { indexes, keys }))
                    a = updateKeyData(a, data.data)
                } else if (keys) {
                    // if just keys, but no "key"
                    data.previousData = {}
                    keys.forEach((currentKey) => {
                        data.previousData[currentKey] = a[currentKey]
                        const replacerValue = data.data[currentKey] || data.data
                        a[currentKey] = replacerValue
                    })
                } else {
                    data.previousData = clone(a[id])
                    a[id] = data.data
                }

                if (subkey && index !== undefined && index > -1 && !Array.isArray(a[id][key][subkey])) delete data.previousData

                if (initializing && updater.timestamp && a[id]) a[id].modified = Date.now()
                if (data.previousData === data.data) error("Previous data is the same as current data. Try using clone()!")
                return a
            }

            function updateKeyData(keyData, newValue) {
                if (!keyData[id]) return keyData

                if (indexes?.length && Array.isArray(keyData[id][key])) {
                    if (!keyData[id][key].length && newValue.length) {
                        keyData[id][key] = newValue
                        return keyData
                    }

                    keyData[id][key] = keyData[id][key].map((value, i) => {
                        if (indexes?.length && !indexes.includes(i)) return value
                        const currentIndex = indexes.findIndex((a) => a === i)
                        const replacerValue = Array.isArray(newValue) ? newValue[currentIndex] : newValue

                        if (subkey) {
                            value[subkey] = replacerValue
                            return value
                        }

                        return replacerValue
                    })

                    keyData[id][key] = keyData[id][key].filter((a) => a !== undefined)

                    return keyData
                }

                if (keys?.length) {
                    keys.forEach((currentKey) => {
                        let replacerValue = typeof newValue === "string" || newValue?.[currentKey] === undefined || keyData.dataIsArray ? newValue : newValue[currentKey]
                        if (index === -1 && !Array.isArray(replacerValue)) replacerValue = [replacerValue]

                        if (subkey) {
                            if (!keyData[id][key]?.[currentKey]) return
                            if (index === -1) keyData[id][key][currentKey][subkey].push(...replacerValue)
                            else keyData[id][key][currentKey][subkey] = replacerValue
                            return
                        }

                        if (index === -1) keyData[id][key][currentKey].push(...replacerValue)
                        else keyData[id][key][currentKey] = replacerValue
                    })
                    return keyData
                }

                if (subkey) {
                    if (!keyData[id][key]) keyData[id][key] = {}

                    // insert at index
                    if (index !== undefined && Array.isArray(keyData[id][key][subkey])) {
                        if (index === -1) keyData[id][key][subkey].push(newValue)
                        else keyData[id][key][subkey].splice(index, 0, newValue)
                        return keyData
                    }

                    keyData[id][key][subkey] = newValue
                    return keyData
                }

                // insert at index
                if (index !== undefined && Array.isArray(keyData[id][key])) {
                    if (index === -1) keyData[id][key].push(newValue)
                    else keyData[id][key].splice(index, 0, newValue)
                    return keyData
                }

                keyData[id][key] = newValue
                return keyData
            }
        },
        SHOWS: async () => {
            // bulk add/remove/duplicate shows
            const showsList = obj.newData?.data || obj.oldData?.data || []
            if (!showsList.length) return

            let replace: boolean = obj.newData?.replace === true
<<<<<<< HEAD
            let deleting = !obj.newData?.data?.length
=======
            let deleting: boolean = !obj.newData?.data?.length
            let projectImport: boolean = obj.newData?.projectImport === true
>>>>>>> 66407485
            if (obj.oldData?.replace) replace = deleting = true

            if (replace && initializing) obj.oldData = { data: clone(obj.newData.data) }

            // check for duplicate names inside itself
            if (!deleting) {
                showsList.forEach(({ show }, i) => {
                    if (!show) return

                    let name = show.name
                    if (!name) return

                    let number = 1
                    while (showsList.find((a: any, index: number) => a.show?.name === (number > 1 ? name + " " + number : name) && index !== i)) number++
                    name = number > 1 ? name + " " + number : name

                    showsList[i].show.name = name

                    // if renaming to another newly deleted show (with same name) - don't delete!
                    const deletedIndex = get(deletedShows).findIndex((a) => a.name === name)
                    if (deletedIndex > -1) {
                        deletedShows.update((a) => {
                            a.splice(deletedIndex, 1)
                            return a
                        })
                    }
                })

                // reset this on redo
                notFound.set({ show: [], bible: [] })
            }

            const duplicates: string[] = []
            const oldShows: any = {}
            const rename: { [key: string]: { name: string; oldName: string } } = {}

            // load shows cache (to save in undo history)
            if (deleting && showsList.length < 20) {
                await loadShows(showsList.map((a) => a.id))
            }

            showsCache.update((a) => {
                showsList.forEach(({ show, id }, i: number) => {
                    if (deleting) {
                        if (replace && show) {
                            a[id] = show
                            return
                        }

                        if (!a[id]) return

                        oldShows[id] = clone(a[id])
                        delete a[id]
                    } else {
                        if (!show) return

                        // return if old show is modified after new show & not importing project
                        if (initializing && !projectImport && get(shows)[id]?.timestamps?.modified && show.timestamps?.modified && get(shows)[id].timestamps.modified! > show.timestamps.modified) return

                        if (replace) {
                            if (initializing) obj.oldData.data[i].show = clone(a[id])
                            a[id] = { ...a[id], ...show }

                            // rename
                            const oldName = get(shows)[id]?.name
                            if (show.name !== undefined && oldName && oldName !== show.name) {
                                rename[id] = { name: show.name || id, oldName }
                            }
                            return
                        }

                        a[id] = show

                        // this can slow down large show imports a little bit
                        saveTextCache(id, show)
                    }
                })
                return a
            })

            shows.update((a) => {
                showsList.forEach(({ show, id }, i) => {
                    if (deleting && !replace) {
                        // store show
                        if (!obj.oldData?.data[i]?.show) obj.oldData.data[i] = { id, show: oldShows[id] }

                        if (!a[id]) return

                        // add to deleted so the file can be deleted on save
                        deletedShows.set([...get(deletedShows), { id, name: a[id].name }])
                        delete a[id]

                        return
                    }

                    if (!show) return

                    // remove from deleted when restored
                    deletedShows.set(get(deletedShows).filter((deleted) => deleted.id !== id))

                    // return if old show is modified after new show
                    const oldModified = a[id]?.timestamps?.modified || 0
                    const newModified = show.timestamps?.modified || 0
                    if (initializing && newModified && oldModified > newModified) return

                    const oldShow = a[id] ? clone(a[id]) : null
                    if (oldShow?.timestamps) delete (oldShow as any).timestamps.used

                    a[id] = {
                        name: show.name || a[id]?.name || "",
                        category: show.category === undefined ? a[id]?.category : show.category,
                        timestamps: show.timestamps || a[id]?.timestamps,
                        quickAccess: show.quickAccess || a[id]?.quickAccess,
                    }

                    if (show.private) a[id].private = true
                    else if (a[id].private) delete a[id].private
                    if (show.locked) a[id].locked = true
                    else if (a[id].locked) delete a[id].locked

                    const newShow = clone(a[id])
                    if (newShow?.timestamps) delete (newShow as any).timestamps.used

                    if (initializing && !replace && oldShow && JSON.stringify(oldShow) !== JSON.stringify(newShow)) duplicates.push(show.name)
                })
                return a
            })

            // rename shows file
            const renamedIds = Object.keys(rename)
            if (renamedIds.length) {
                // renaming multiple times
                const newRenamed = get(renamedShows).filter((a) => !renamedIds.includes(a.id))
                const newRenamedList = keysToID(rename).map((a) => {
                    const previous = get(renamedShows).find((r) => r.id === a.id)
                    if (!previous) return a
                    return { ...a, oldName: previous.oldName }
                })

                renamedShows.set([...newRenamed, ...newRenamedList])
            }

            // TODO: choose which version to overwrite or just skip
            if (initializing && duplicates.length) {
                // && replace ??
                let text = "Overwritten " + duplicates.length + " show"
                if (duplicates.length > 1) text += "s"
                setTimeout(() => {
                    alertMessage.set(text + ":<br>- " + duplicates.join("<br>- "))
                    activePopup.set("alert")
                }, 2000)
            }

            if (!deleting && Object.keys(get(showsCache)).length >= 100) {
                // store all to files
                if (initializing) save()
                // delete showsCache (to reduce lag)
                setTimeout(() => {
                    showsCache.set({})
                    activeShow.set(null)
                }, 2000)
            }

            if (deleting && initializing) {
                // remove any show in the active project
                // only active because of undo
                if (get(activeProject)) {
                    const projectItems = get(projects)[get(activeProject)!]?.shows || []
                    let newShows = projectItems
                    showsList.forEach(({ id }) => {
                        newShows = newShows.filter((a) => a.id !== id)
                    })
                    if (showsList.length < projectItems.length) {
                        history({ id: "UPDATE", newData: { key: "shows", data: newShows }, oldData: { id: get(activeProject) }, location: { page: "show", id: "project_key" } })
                    }
                }
            }
        },
        SLIDES: () => {
            // add/remove/duplicate slide(s)
            const deleting = !!obj.oldData
            data = (deleting ? obj.oldData : obj.newData) || {}

            if (initializing) {
                data.remember = { showId: get(activeShow)?.id, layout: _show().get("settings.activeLayout") }
            }

            let slides = clone(data?.data) || []

            const { showId, layout } = data.remember || {}
            if (!showId || !layout) return
            const ref = _show(showId).layouts([layout]).ref()[0] || []
            if (!deleting) data.index = data.index ?? ref.length
            let index = data.index

            const type: "delete" | "delete_group" | "remove" = data.type || "delete"

            if (!deleting) {
                if (data.previousData) {
                    _show(showId).set({ key: "slides", value: data.previousData.slides })
                    _show(showId).set({ key: "layouts", value: data.previousData.layouts })
                    return
                }

                if (!slides.length) {
                    slides = [createSlide()]
                    data.data = clone(slides)
                }
            } else {
                data.previousData = {
                    slides: clone(_show(showId).get("slides")),
                    layouts: clone(_show(showId).get("layouts")),
                }
            }

            if (!slides[0]) return

            // sort in descending order so indexes are correct while adding/removing
            slides = slides.sort((a, b) => (a.index < b.index ? 1 : -1))
            if (data.layouts) data.layouts.reverse()
            if (data.layout?.backgrounds?.[1]) data.layout.backgrounds.reverse()

            slides.forEach((slide, i) => {
                let slideId = slide.id
                delete slide.id
                const slideIndex = slide.index ?? index
                delete slide.index

                // check if already exists!!
                // if (!obj.newData.unique)
                // _show(showId)
                //     .slides()
                //     .get()
                //     .forEach((a) => {
                //         if (JSON.stringify(a) === JSON.stringify(slide)) id = slide.id
                //     })

                // add custom
                const isParent = slide.group !== null
                if (!slideId) {
                    error("missing default slide id, may break undo")
                    slideId = uid()
                }

                if (deleting) {
                    // update layout
                    showsCache.update((a) => {
                        if (!a[showId]?.layouts?.[layout]) return a

                        const layoutSlides = a[showId].layouts[layout].slides
                        let newSlides = clone(layoutSlides).filter((layoutSlide, layoutSlideIndex) => (slideIndex !== undefined ? layoutSlideIndex !== slideIndex : layoutSlide.id !== slideId))

                        if (type === "delete") {
                            Object.keys(a[showId].slides).forEach((currentSlideId) => {
                                const currentSlide = a[showId].slides[currentSlideId]

                                if (currentSlideId !== currentSlideId) {
                                    // remove from other slides
                                    const childIndex = currentSlide.children?.indexOf(currentSlideId) ?? -1
                                    if (childIndex >= 0) currentSlide.children!.splice(childIndex, 1)
                                    return
                                }

                                if (isParent) {
                                    // make first child a parent
                                    if (!currentSlide.children?.length) return
                                    const firstChildId = currentSlide.children[0]
                                    const newChildren = clone(currentSlide.children.slice(1))

                                    // make parent
                                    a[showId].slides[firstChildId].globalGroup = currentSlide.globalGroup
                                    a[showId].slides[firstChildId].group = currentSlide.group
                                    a[showId].slides[firstChildId].color = currentSlide.color
                                    a[showId].slides[firstChildId].children = newChildren

                                    // add to layout
                                    newSlides = clone(layoutSlides).map((layoutSlideRef) => {
                                        if (layoutSlideRef.id !== currentSlideId) return layoutSlideRef

                                        // clone layout data
                                        const newLayoutChildren = clone(layoutSlideRef.children || {})
                                        const newLayoutRef = { id: firstChildId, ...newLayoutChildren[firstChildId], children: {} }
                                        delete newLayoutChildren[firstChildId]
                                        newLayoutRef.children = newLayoutChildren

                                        return newLayoutRef
                                    })

                                    return
                                }
                            })
                        }

                        // layout
                        a[showId].layouts[layout].slides = newSlides

                        return a
                    })

                    // TODO: check if slide is active in edit and decrease index...
                } else {
                    const slideData = clone(slide)
                    if (data.addItems === false) slideData.items = []

                    _show(showId).slides([slideId]).add([slideData], isParent)

                    // layout
                    const layoutValue = data.layouts?.[i] || {}
                    layoutValue.id = slideId

                    // TODO: add media to show if it doesent have it
                    // if (data.background && !_show(showId).media([data.background]).get()[0]) {
                    // get bg path
                    //     let bgId = _show(showId).media().add(path)
                    //     layoutValue.background = bgId
                    // }

                    // backgrounds
                    if (data.layout?.backgrounds?.length) {
                        const background = data.layout.backgrounds[i] || data.layout.backgrounds[0]

                        let id = ""
                        const cloudId = get(driveData).mediaId
                        if (layoutValue.background && cloudId && cloudId !== "default") id = layoutValue.background

                        // find existing
                        const existingBackgrounds = _show(showId).get("media")
                        const existingId = Object.keys(existingBackgrounds).find((mediaId) => existingBackgrounds[mediaId].path === background.path)
                        if (existingId) id = existingId

                        const bgId = _show(showId).media().add(background, id)
                        layoutValue.background = bgId
                    }

                    if (isParent) {
                        // get layout slides index (without children)
                        const refAtIndex = ref[slideIndex - 1]?.parent || ref[slideIndex - 1]
                        const slideLayoutIndex = refAtIndex ? refAtIndex.index + 1 : (slideIndex ?? ref.length)

                        // add to layout at index
                        _show(showId).layouts([layout]).slides([slideLayoutIndex]).add([layoutValue])

                        // set to correct index
                        const updatedRef = _show(showId).layouts([layout]).ref()[0]
                        index = updatedRef.find((a) => a.id === layoutValue.id)?.layoutIndex ?? index
                    } else if (slide.oldChild) {
                        const parent = ref.find((a) => a.children?.includes(slide.oldChild))
                        if (parent) {
                            let newChildren = clone(_show(showId).slides([parent.id]).get()[0]?.children || [])
                            let oldIndex = newChildren.indexOf(slide.oldChild)
                            if (oldIndex < 0) oldIndex = newChildren.length

                            newChildren = addToPos(newChildren, [slideId], oldIndex)

                            _show(showId).slides([parent.id]).set({ key: "children", value: newChildren })

                            // WIP get children layout style when copying
                            // get layout style
                            // let newLayoutChildren = _show(showId).layouts([layout]).slides([parent.index]).get()[0].children || {}
                            // newLayoutChildren[id] = parent.data.children?.[slide.oldChild] || {}
                            // _show(showId).layouts([layout]).slides([parent.index]).set({ key: "children", value: newLayoutChildren })
                        } else {
                            _show(showId).slides([slideId]).set({ key: "group", value: "" })
                            _show(showId)
                                .layouts([layout])
                                .slides()
                                .add([{ ...layoutValue, id: slideId }])
                        }
                    }

                    increaseEditIndex()

                    // move outputs slide index
                    // TODO: not working when child outputted and added
                    // TODO: drag groups! -- ?????
                    // console.log(count)
                    // outputs.update((a) => {
                    //   Object.keys(a).forEach((id: string) => {
                    //     let currentIndex = a[id].out?.slide?.index
                    //     console.log(currentIndex)
                    //     if (currentIndex !== undefined) {
                    //       a[id].out!.slide!.index! = a[id].out!.slide!.index! + count
                    //       console.log(a[id].out!.slide!.index!)
                    //     }
                    //   })
                    //   console.log(a)
                    //   return a
                    // })
                }
            })

            if (deleting) {
                if (type === "delete" || type === "delete_group") {
                    _show(showId)
                        .slides(data.data.map((a) => a.id))
                        .remove()
                }
            } else {
                // move edit index
                setTimeout(() => {
                    activeEdit.update((a) => {
                        a.slide = index
                        return a
                    })
                }, 10)

                // TODO: go to remember (show & layout)
            }

            if (!initializing) return

            if (deleting) obj.oldData = clone(data)
            else obj.newData = clone(data)

            /// //

            function createSlide() {
                const isParent = !ref.length || data.replace?.parent
                const id = data.id || uid()

                if (!isParent) {
                    const parent = ref[index - 1]?.parent || ref[index - 1]

                    if (!parent) return
                    const parentSlide = _show(showId).slides([parent.id]).get()[0]

                    let value: string[] = [id]
                    const childIndex = parent.layoutIndex < index ? index - parent.layoutIndex - 1 : index
                    if (parentSlide.children) value = addToPos(parentSlide.children, value, childIndex)

                    // timeout is to allow slide to be updated when active in output
                    setTimeout(() => {
                        _show(showId).slides([parent.id]).set({ key: "children", value })
                    }, 10)
                }

                let items: any[] = data.replace?.items || []
                // copy previous slide layout
                if (!items.length && ref.length && index - 1 >= 0) {
                    items = clone(
                        _show(showId)
                            .slides([ref[index - 1].id])
                            .items()
                            .get()[0]
                    )
                    items = removeItemValues(items)
                }

                const slide: Slide = { ...EMPTY_SHOW_SLIDE, items }
                if (isParent) slide.globalGroup = "verse"
                else slide.group = null

                return { id, ...slide }
            }

            // increase index (to move edit slide) if there are added more (children) slides before this
            function increaseEditIndex() {
                let count = 1
                count = -1

                const parent = ref[index - 1]?.parent || ref[index - 1]
                if (!parent || data.replace?.parent) return
                ref.forEach((slide) => {
                    if (slide.id === parent.id && slide.layoutIndex < index) count++
                })

                if (count > 0) index += count
                else count = 1

                // data.index = index
            }
        },
        TEMPLATE: () => {
            // set a template on a slide/show
            const deleting = !!obj.oldData
            data = (deleting ? obj.oldData : obj.newData) || {}

            if (initializing) {
                data.remember = { showId: get(activeShow)?.id, layout: _show().get("settings.activeLayout") }
            }

            let show = get(showsCache)[data.remember.showId]
            if (!show) return
            const previousShow: string = JSON.stringify(show)
            let slides = show.slides || {}

            let ref = _show(data.remember.showId).layouts([data.remember.layout]).ref()[0]
            const slideId: string = data.indexes ? ref[data.indexes[0]]?.id : ""

            const createItems = !!data.data?.createItems
            const shiftItems = !!data.data?.shiftItems
            const previousTemplateId = show.settings?.template

            if (deleting) {
                const previousData = data.previousData
                if (!previousData) return error("missing previousData")

                _show(data.remember.showId).set({ key: "slides", value: previousData.slides || {} })
                _show(data.remember.showId).set({ key: "settings.template", value: previousData.template })
            } else {
                data.previousData = clone({ template: previousTemplateId, slides })
                const templateId: string = data.id

                if (templateId && !slideId && previousTemplateId !== templateId) _show(data.remember.showId).set({ key: "settings.template", value: slideId ? null : templateId })

                const template = clone(get(templates)[templateId])
                if (template?.settings?.maxLinesPerSlide) splitToMaxLines(template.settings.maxLinesPerSlide)
                updateSlidesWithTemplate(template)

                if (get(activePage) === "edit") refreshEditSlide.set(true)
            }

            // update cached show
            cachedShowsData.update((a) => {
                const customId = getShowCacheId(data.remember.showId, null, data.remember.layout)
                if (a[customId]?.template?.slidesUpdated) a[customId].template.slidesUpdated = true
                return a
            })

            if (!initializing) return

            if (deleting) obj.oldData = clone(data)
            else obj.newData = clone(data)

            function splitToMaxLines(maxLines: number) {
                let itemIndex = -1
                // find match
                let slideMatch = ref.find((slideRef) => {
                    itemIndex = slides[slideRef.id]?.items?.findIndex((a) => (a.lines?.length || 0) > maxLines)
                    return itemIndex > -1
                })

                let breaker = 0
                while (slideMatch && breaker < 250) {
                    breaker++
                    splitItemInTwo(slideMatch, itemIndex, [], maxLines)

                    // update
                    ref = _show(data.remember.showId).layouts([data.remember.layout]).ref()[0] || []
                    slides = get(showsCache)[data.remember.showId]?.slides || {}
                    // find match
                    slideMatch = ref.find((slideRef) => {
                        itemIndex = slides[slideRef.id]?.items?.findIndex((a) => (a.lines?.length || 0) > maxLines)
                        return itemIndex > -1
                    })
                }

                // update
                show = get(showsCache)[data.remember.showId]
            }

            function updateSlidesWithTemplate(template: Template) {
                Object.entries(slides).forEach(([id, slide]) => {
                    if ((slideId && slideId !== id) || !slide) return

                    // show template
                    let slideTemplate = template
                    let templateMode: "global" | "group" | "slide" = "global"
                    // slide template
                    if (slide.settings?.template) {
                        slideTemplate = clone(get(templates)[slide.settings.template]) || template
                        templateMode = "slide"
                    } else {
                        // group template
                        const isChild = slide.group === null
                        let globalGroup = slide.globalGroup
                        if (isChild) {
                            const parent = Object.values(show.slides || {}).find((a) => a.children?.includes(id))
                            globalGroup = parent?.globalGroup
                        }
                        if (globalGroup && get(groups)[globalGroup]?.template) {
                            slideTemplate = clone(get(templates)[get(groups)[globalGroup]?.template || ""]) || template
                            templateMode = "group"
                        }
                    }

                    if (!slideTemplate?.items?.length) return

                    // roll items around
                    const newTemplate = data.previousData.template !== data.id
                    if (shiftItems && !slide.settings?.template && !newTemplate) slide.items = [...slide.items.slice(1), slide.items[0]].filter((a) => a)

                    // shift items to any template textbox with matching "name" (content), if any
                    if (!shiftItems && newTemplate && !slide.settings?.template && slideTemplate.items?.length > 1) {
                        const previousTemplateItems = get(templates)[data.previousData.template]?.items || []
                        const newTemplateItems = slideTemplate.items || []
                        slide.items = clone(rearrangeContent(slide.items, previousTemplateItems, newTemplateItems))
                        // WIP text style (font size) won't update first time
                    }

                    const changeOverflowItems = !!(slide.settings?.template || createItems)
                    let newItems = mergeWithTemplate(slide.items, slideTemplate.items, changeOverflowItems, obj.save !== false, createItems)

                    // remove items if not in template (and textbox is empty)
                    if (changeOverflowItems) {
                        const templateItemCount = getItemsCountByType(slideTemplate.items)
                        const slideItemCount = getItemsCountByType(newItems)
                        newItems = newItems.filter((a) => {
                            const type = a.type || "text"
                            if (templateItemCount[type] - slideItemCount[type] >= 0) return true
                            if (type === "text" && !isEmptyOrSpecial(a)) return true
                            if (type === "media" && a.src) return true

                            // remove item
                            slideItemCount[type]--
                            return false
                        })
                    }

                    show.slides[id].items = clone(newItems)

                    // TemplateSettings / updateSlideFromTemplate()
                    // if (slideTemplate.settings?.resolution) show.slides[id].settings.resolution = slideTemplate.settings?.resolution
                    if (slideTemplate.settings?.backgroundColor) show.slides[id].settings.color = slideTemplate.settings?.backgroundColor

                    const isFirst = templateMode === "global" && !!show.layouts[data.remember.layout].slides?.find((a) => a?.id === id)
                    show.slides[id] = updateSlideFromTemplate(show.slides[id], slideTemplate, isFirst, changeOverflowItems)

                    const slideRefs = ref.filter((a) => a.id === id)
                    const oldTemplate = get(templates)[previousTemplateId || ""] || {}
                    slideRefs.forEach((slideRef) => {
                        // set custom values
                        const newLayoutData = updateLayoutsFromTemplate(show.layouts, show.media, slideTemplate, oldTemplate, data.remember.layout, slideRef, templateMode, changeOverflowItems)

                        show.layouts = newLayoutData.layouts
                        show.media = newLayoutData.media
                    })
                })

                // don't update if show has not changed
                if (obj.save === false && JSON.stringify(show) === previousShow) return

                showsCache.update((a) => {
                    a[data.remember.showId] = show
                    return a
                })
            }
        },
        SHOW_LAYOUT: () => {
            // change the layout of a show
            const deleting = !!obj.oldData
            data = clone((deleting ? obj.oldData : obj.newData) || {})
            // console.log(obj, deleting)

            if (initializing) {
                data.remember = { showId: get(activeShow)?.id, layout: _show().get("settings.activeLayout") }
            }

            if (deleting) {
                const previousData = data.previousData
                if (!previousData) return error("missing previousData")

                _show(data.remember.showId).set({ key: "layouts", value: previousData.layouts || {} })
            } else {
                const show = get(showsCache)[data.remember.showId]
                if (show) data.previousData = { layouts: clone(show.layouts) }

                updateLayoutSlides()
            }

            if (!initializing) return

            if (deleting) obj.oldData = clone(data)
            else obj.newData = clone(data)

            function updateLayoutSlides() {
                showsCache.update((a) => {
                    if (!a[data.remember.showId]) return a
                    const layoutSlides: SlideData[] = a[data.remember.showId].layouts?.[data.remember.layout].slides || []

                    let currentIndex = -1
                    layoutSlides.forEach((l, i) => {
                        currentIndex++
                        l = updateValues(l, currentIndex)

                        const children = a[data.remember.showId].slides[l.id]?.children
                        if (!children?.length) return
                        if (!l.children) l.children = {}
                        children.forEach((child) => {
                            currentIndex++
                            l.children![child] = updateValues(l.children![child] || {}, currentIndex)
                        })

                        a[data.remember.showId].layouts[data.remember.layout].slides[i] = l
                    })
                    return a
                })
            }

            function updateValues(l: any, currentIndex = -1) {
                const indexes: number[] = data.indexes || []
                const valueIndex: number = indexes.findIndex((a) => a === currentIndex)
                if (currentIndex >= 0 && indexes.length && valueIndex < 0) return l

                const keys: string[] = data.keys || [data.key]
                let values = data.data
                if (!Array.isArray(values)) values = [values]

                keys.forEach((key, i) => {
                    // for overlays, add full array
                    let value = valueIndex < 0 ? values[i] : data.dataIsArray ? values : data.dataIsArray === false ? values[valueIndex] || values[i] : values[i]?.[valueIndex] || values[valueIndex] || values[i]

                    if (!data.dataIsArray && typeof values[i] === "string") value = values[i]

                    if (value === undefined) delete l[key]
                    else if (data.key && data.keys) {
                        if (!l[data.key]) l[data.key] = {}
                        l[data.key][key] = value
                    } else l[key] = value
                })

                return l
            }
        },
        SHOW_ITEMS: () => {
            // change the values of show items
            const deleting = !!obj.oldData
            data = (deleting ? obj.oldData : obj.newData) || {}

            const key: string | null = data.key || null

            if (initializing) {
                data.remember = { showId: get(activeShow)?.id }
            }

            if (!deleting) {
                data.previousData = clone(_show(data.remember.showId).slides(data.slides).items(data.items).get()[0])

                _show().slides(data.slides).items(data.items).set({ key, values: data.data })
            } else {
                if (!data.previousData) return

                _show().slides(data.slides).items(data.items).set({ values: data.previousData })
            }

            if (!initializing) return

            if (deleting) obj.oldData = clone(data)
            else obj.newData = clone(data)
        },
    }

    // function initialize(value, { key, index = null }) {
    //     if (!initializing) return
    //     if (index !== null) {
    //         obj.oldData[index][key] = value
    //     } else {
    //         obj.oldData[key] = value
    //     }

    //     // obj.oldData = clone(obj.oldData)
    // }

    // function setKeyOrData({ data, key, value, index = null }, object) {
    //     if (key) {
    //         initialize(object[key], { key: "value", index })
    //         object[key] = value
    //         return object
    //     }

    //     if (data) {
    //         initialize(object, { key: "data" })
    //         return data
    //     }

    //     error("no data")
    //     return object
    // }

    function error(msg = "") {
        console.error(obj.id, "HISTORY ERROR:", msg)
    }

    if (obj) console.info("HISTORY " + (initializing ? "INIT" : undo ? "UNDO" : "REDO") + ` [${obj.id}]:`, clone(obj))

    return actions
}

function filterIndexes(data: any, subkey = "", { indexes, keys }) {
    if (!indexes?.length && !keys?.length) return subkey ? data[subkey] : data

    let filteredData: any = null

    if (indexes?.length) {
        if (!Array.isArray(data)) {
            console.error("HISTORY ERROR: got indexes, but not an array")
            return data
        }

        filteredData = data.filter((_, i) => indexes.includes(i))

        if (subkey) filteredData = filteredData.map((a) => a[subkey])
    }

    if (keys?.length) {
        filteredData = {}

        keys.forEach((key) => {
            if (subkey) filteredData[key] = data[key]?.[subkey] === undefined ? data[key] : data[key][subkey]
            else filteredData[key] = data[key]
        })
    }

    return filteredData
}

function rearrangeContent(content: Item[], prevState: Item[], newState: Item[]) {
    const indexMap: { [key: string]: number } = {}

    function getValue(value: string, count: number) {
        return value + (count > 0 ? "__" + count : "")
    }

    // create a map of previous state values to their indices
    prevState.forEach((item, index) => {
        const value = getItemText(item)
        let count = 0
        while (indexMap[getValue(value, count)] !== undefined) count++
        indexMap[getValue(value, count)] = index
    })

    // create a temporary array to store the rearranged content
    const tempContent: Item[] = new Array(content.length).fill(null)
    const usedIndices = new Set<number>()

    newState.forEach((item, newIndex) => {
        const value = getItemText(item)
        if (indexMap[value] === undefined) return

        let count = 0
        while (usedIndices.has(indexMap[getValue(value, count)])) count++
        const contentIndex = indexMap[getValue(value, count)]
        if (contentIndex < content.length && !usedIndices.has(contentIndex)) {
            if (content[contentIndex]) {
                tempContent[newIndex] = clone({ ...content[newIndex], lines: clone(content[contentIndex].lines) })
            }
            usedIndices.add(contentIndex)
        }
    })

    // fill any undefined positions with the original content
    let tempIndex = 0
    for (let i = 0; i < content.length; i++) {
        if (tempContent[i] === null) {
            while (usedIndices.has(tempIndex)) tempIndex++
            if (tempIndex < content.length) {
                if (content[tempIndex]) tempContent[i] = clone(content[tempIndex])
                usedIndices.add(tempIndex)
            }
            tempIndex++
        }
    }

    return tempContent
}<|MERGE_RESOLUTION|>--- conflicted
+++ resolved
@@ -243,12 +243,8 @@
             if (!showsList.length) return
 
             let replace: boolean = obj.newData?.replace === true
-<<<<<<< HEAD
             let deleting = !obj.newData?.data?.length
-=======
-            let deleting: boolean = !obj.newData?.data?.length
-            let projectImport: boolean = obj.newData?.projectImport === true
->>>>>>> 66407485
+            let projectImport = obj.newData?.projectImport === true
             if (obj.oldData?.replace) replace = deleting = true
 
             if (replace && initializing) obj.oldData = { data: clone(obj.newData.data) }
