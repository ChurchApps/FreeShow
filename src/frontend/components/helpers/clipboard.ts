--- conflicted
+++ resolved
@@ -1,30 +1,7 @@
 import { get } from "svelte/store"
 import { uid } from "uid"
 import type { Item } from "../../../types/Show"
-<<<<<<< HEAD
-import {
-    activeDays,
-    activeEdit,
-    activePage,
-    activePopup,
-    activeProject,
-    activeShow,
-    activeStage,
-    alertMessage,
-    clipboard,
-    events,
-    midiIn,
-    overlays,
-    projects,
-    scriptures,
-    selected,
-    showsCache,
-    stageShows,
-    templates,
-} from "../../stores"
-=======
 import { activeDays, activeEdit, activePage, activePopup, activeProject, activeShow, activeStage, alertMessage, clipboard, events, midiIn, overlays, projects, scriptures, selected, showsCache, stageShows, templates } from "../../stores"
->>>>>>> 6679b313
 import { removeSlide } from "../context/menuClick"
 import { deleteTimer } from "../drawer/timers/timers"
 import { clone } from "./array"
@@ -52,13 +29,8 @@
 }
 
 // pasting text in editbox is it's own function
-<<<<<<< HEAD
-export function paste() {
-    let clip = get(clipboard)
-=======
 export function paste(clip: any = null, extraData: any = {}) {
     if (!clip) clip = get(clipboard)
->>>>>>> 6679b313
     let activeElem: any = document.activeElement
     console.log(activeElem?.classList)
     // activeElem.tagName !== "BODY"
@@ -75,35 +47,22 @@
     }
 
     if (!pasteActions[clip.id]) return
-<<<<<<< HEAD
-    pasteActions[clip.id](clip.data)
-=======
     pasteActions[clip.id](clip.data, extraData)
->>>>>>> 6679b313
 
     console.log("PASTED:", clip)
 }
 
 export function cut(data: any = {}) {
-<<<<<<< HEAD
-    data = copy(data)
-    if (!data) return
-    deleteAction(data)
-
-    console.log("CUTTED:", data)
-=======
     let copyData = copy(data)
     if (!copyData) return
     deleteAction(copyData)
 
     console.log("CUTTED:", copyData)
->>>>>>> 6679b313
 }
 
 export function deleteAction({ id, data }) {
     if (!deleteActions[id]) return false
     deleteActions[id](data)
-<<<<<<< HEAD
 
     console.log("DELETED:", { id, data })
     return true
@@ -117,10 +76,11 @@
         return true
     }
 
-    if (!copy(data)) return false
-    paste()
-
-    console.log("DUPLICATED:", data)
+    let copyData = copy(data)
+    if (!copyData) return false
+    paste(null, { index: copyData.data[0]?.index })
+
+    console.log("DUPLICATED:", copyData)
     return true
 }
 
@@ -177,8 +137,9 @@
     }
 
     // select all slides in show mode
-    if (get(activeShow) && get(activePage) === "show") {
+    if ((get(activeShow)?.type === "show" || get(activeShow)?.type === undefined) && get(activePage) === "show") {
         let ref = _show().layouts("active").ref()[0]
+        if (!ref?.length) return
         newSelection = ref.map((_: any, index: number) => ({ index }))
 
         selected.set({ id: "slide", data: newSelection })
@@ -204,110 +165,6 @@
 const getMonthIndex = (month: number) => (month + 1 < 12 ? month + 1 : 0)
 const getDaysInMonth = (year: number, month: number) => new Date(year, getMonthIndex(month), 0).getDate()
 
-=======
-
-    console.log("DELETED:", { id, data })
-    return true
-}
-
-export function duplicate(data: any = {}) {
-    if (duplicateActions[data.id]) {
-        duplicateActions[data.id](data.data)
-
-        console.log("DUPLICATED:", data)
-        return true
-    }
-
-    let copyData = copy(data)
-    if (!copyData) return false
-    paste(null, { index: copyData.data[0]?.index })
-
-    console.log("DUPLICATED:", copyData)
-    return true
-}
-
-export function selectAll(data: any = {}) {
-    let newSelection: any[] = []
-
-    if (!data.id && get(selected)) data = get(selected)
-
-    // select all slides with current group
-    if (data.id === "group") {
-        let ref = _show().layouts("active").ref()[0]
-        data.data.forEach(({ id }: any) => {
-            ref.forEach((b, i) => {
-                if (b.type === "child" ? id === b.parent.id : id === b.id) newSelection.push({ index: i })
-            })
-        })
-
-        selected.set({ id: "slide", data: newSelection })
-        return
-    }
-
-    // select all item boxes in edit mode
-    if (get(activeEdit) && get(activePage) === "edit") {
-        let itemCount: number = 0
-
-        if (!get(activeEdit).type || get(activeEdit).type === "show") {
-            let ref = _show().layouts("active").ref()[0]
-            let editSlide = ref[get(activeEdit).slide!]
-            let items = _show().slides([editSlide.id]).get()[0].items
-            console.log(_show().slides([editSlide.id]).get())
-            console.log(items)
-            itemCount = items.length
-        } else if (get(activeEdit).id) {
-            if (get(activeEdit).type === "overlay") {
-                itemCount = get(overlays)[get(activeEdit).id!].items.length
-            } else if (get(activeEdit).type === "template") {
-                itemCount = get(templates)[get(activeEdit).id!].items.length
-            }
-        }
-
-        if (!itemCount) return
-        let items: number[] = [...Array(itemCount)].map((_, i) => i)
-
-        activeEdit.set({ ...get(activeEdit), items })
-        return
-    }
-
-    // select all item boxes in stage mode
-    if (get(activeStage) && get(activePage) === "stage") {
-        let items: string[] = Object.keys(get(stageShows)[get(activeStage).id!].items)
-
-        activeStage.set({ ...get(activeStage), items })
-        return
-    }
-
-    // select all slides in show mode
-    if ((get(activeShow)?.type === "show" || get(activeShow)?.type === undefined) && get(activePage) === "show") {
-        let ref = _show().layouts("active").ref()[0]
-        if (!ref?.length) return
-        newSelection = ref.map((_: any, index: number) => ({ index }))
-
-        selected.set({ id: "slide", data: newSelection })
-        return
-    }
-
-    // select all dates in current month
-    if (get(activePage) === "calendar") {
-        let currentDay = get(activeDays)[0]
-        if (!currentDay) return
-
-        let dayDate = new Date(currentDay)
-        let year = dayDate.getFullYear()
-        let month = dayDate.getMonth()
-
-        let daysList: any = []
-        for (let i = 1; i <= getDaysInMonth(year, month); i++) daysList.push(new Date(year, month, i).getTime())
-        activeDays.set(daysList)
-    }
-}
-
-// WIP duplicate of functions in Calendar.svelte
-const getMonthIndex = (month: number) => (month + 1 < 12 ? month + 1 : 0)
-const getDaysInMonth = (year: number, month: number) => new Date(year, getMonthIndex(month), 0).getDate()
-
->>>>>>> 6679b313
 /////
 
 const copyActions: any = {
@@ -378,36 +235,20 @@
 
         if (get(activeEdit).id) {
             if (get(activeEdit).type === "overlay") {
-<<<<<<< HEAD
-                let items = get(overlays)[get(activeEdit).id!].items
-                data.forEach((item: any) => {
-                    items.push(clone(item))
-                })
-                history({ id: "updateOverlay", newData: { key: "items", data: items }, location: { page: "edit", id: get(activeEdit).id } })
-=======
                 let items = clone(get(overlays)[get(activeEdit).id!].items || [])
                 data.forEach((item: any) => {
                     items.push(clone(item))
                 })
                 history({ id: "UPDATE", newData: { key: "items", data: items }, oldData: { id: get(activeEdit).id }, location: { page: "edit", id: "overlay_items" } })
->>>>>>> 6679b313
                 return
             }
 
             if (get(activeEdit).type === "template") {
-<<<<<<< HEAD
-                let items = get(templates)[get(activeEdit).id!].items
-                data.forEach((item: any) => {
-                    items.push(clone(item))
-                })
-                history({ id: "updateTemplate", newData: { key: "items", data: items }, location: { page: "edit", id: get(activeEdit).id } })
-=======
                 let items = clone(get(templates)[get(activeEdit).id!].items || [])
                 data.forEach((item: any) => {
                     items.push(clone(item))
                 })
                 history({ id: "UPDATE", newData: { key: "items", data: items }, oldData: { id: get(activeEdit).id }, location: { page: "edit", id: "template_items" } })
->>>>>>> 6679b313
                 return
             }
 
@@ -421,11 +262,7 @@
             history({ id: "newItem", newData: clone(item), location: { page: "edit", show: { id: get(activeEdit).id || get(activeShow)!.id }, slide: ref.id } })
         })
     },
-<<<<<<< HEAD
-    slide: (data: any) => {
-=======
     slide: (data: any, { index }: any) => {
->>>>>>> 6679b313
         if (!data) return
 
         // clone slides
@@ -476,18 +313,8 @@
             newSlides.push(slide)
         })
         // TODO: children next to each other should be grouped
-<<<<<<< HEAD
-        // TODO: add at index
-
-        history({
-            id: "newSlide",
-            newData: { slides: newSlides },
-            location: { page: get(activePage) as any, show: get(activeShow)!, layout: get(showsCache)[get(activeShow)!.id].settings.activeLayout },
-        })
-=======
 
         history({ id: "SLIDES", newData: { data: newSlides, index: index ? index + 1 : undefined } })
->>>>>>> 6679b313
         setTimeout(() => console.log(get(showsCache)), 1000)
     },
     group: (data: any) => pasteActions.slide(data),
@@ -495,22 +322,14 @@
         data?.forEach((slide: any) => {
             slide = JSON.parse(JSON.stringify(slide))
             slide.name += " 2"
-<<<<<<< HEAD
-            history({ id: "newOverlay", newData: { data: slide } })
-=======
             history({ id: "UPDATE", newData: { data: slide }, location: { page: "drawer", id: "category_overlays" } })
->>>>>>> 6679b313
         })
     },
     template: (data: any) => {
         data?.forEach((slide: any) => {
             slide = JSON.parse(JSON.stringify(slide))
             slide.name += " 2"
-<<<<<<< HEAD
-            history({ id: "newTemplate", newData: { data: slide } })
-=======
             history({ id: "UPDATE", newData: { data: slide }, location: { page: "drawer", id: "category_templates" } })
->>>>>>> 6679b313
         })
     },
 }
@@ -563,15 +382,7 @@
         removeSlide(data)
     },
     group: (data: any) => {
-<<<<<<< HEAD
-        history({
-            id: "deleteGroups",
-            newData: { ids: data.map((a: any) => a.id) },
-            location: { page: "show", show: get(activeShow)!, layout: _show().get("settings.activeLayout") },
-        })
-=======
         history({ id: "SLIDES", oldData: { data: data.map(({ id }: any) => ({ id })) } })
->>>>>>> 6679b313
     },
     timer: (data: any) => {
         data.forEach((a) => {
@@ -580,18 +391,6 @@
         })
     },
     global_timer: (data: any) => deleteActions.timer(data),
-<<<<<<< HEAD
-    folder: (data: any) => historyDelete("deleteFolder", data),
-    project: (data: any) => historyDelete("deleteProject", data),
-    stage: (data: any) => historyDelete("deleteStage", data),
-    category_shows: (data: any) => historyDelete("deleteShowsCategory", data),
-    category_media: (data: any) => historyDelete("deleteMediaFolder", data),
-    category_overlays: (data: any) => historyDelete("deleteOverlaysCategory", data),
-    category_templates: (data: any) => historyDelete("deleteTemplatesCategory", data),
-    player: (data: any) => historyDelete("deletePlayerVideo", data),
-    overlay: (data: any) => historyDelete("deleteOverlay", data),
-    template: (data: any) => historyDelete("deleteTemplate", data),
-=======
     folder: (data: any) => historyDelete("UPDATE", data, { updater: "project_folder" }),
     project: (data: any) => historyDelete("UPDATE", data, { updater: "project" }),
     stage: (data: any) => historyDelete("UPDATE", data, { updater: "stage" }),
@@ -603,7 +402,6 @@
     player: (data: any) => historyDelete("UPDATE", data, { updater: "player_video" }),
     overlay: (data: any) => historyDelete("UPDATE", data, { updater: "overlay" }),
     template: (data: any) => historyDelete("UPDATE", data, { updater: "template" }),
->>>>>>> 6679b313
     category_scripture: (data: any) => {
         scriptures.update((a: any) => {
             data.forEach((id: string) => {
@@ -678,24 +476,13 @@
             })
         }
 
-<<<<<<< HEAD
-        history({
-            id: "updateProject",
-            newData: { key: "shows", value: shows.filter((_a, i) => !indexes.includes(i)) },
-            location: { page: "show", project: get(activeProject) },
-        })
-=======
         history({ id: "UPDATE", newData: { key: "shows", data: shows.filter((_a, i) => !indexes.includes(i)) }, oldData: { id: get(activeProject) }, location: { page: "show", id: "project_key" } })
->>>>>>> 6679b313
     },
     layout: (data: any) => {
         if (data.length < _show().layouts().get().length) {
             data.forEach((id: string) => {
                 history({ id: "deleteLayout", newData: { id }, location: { page: "show", show: get(activeShow)! } })
-<<<<<<< HEAD
-=======
                 // history({id: "UPDATE", newData: {id}, oldData: {remember: {showId: get(activeShow)?.id}}, location: {page: "show", id: "layout"}})
->>>>>>> 6679b313
             })
         } else {
             alertMessage.set("error.keep_one_layout")
@@ -725,11 +512,7 @@
     stage: (data: any) => {
         let stageId = data[0].id
         let stage = get(stageShows)[stageId]
-<<<<<<< HEAD
-        history({ id: "newStageShow", newData: { data: clone(stage) } })
-=======
         history({ id: "UPDATE", newData: { data: clone(stage) }, location: { page: "stage", id: "stage" } })
->>>>>>> 6679b313
     },
     layout: () => {
         let newData: any = { id: uid(), layout: { name: "", notes: "", slides: [] } }
@@ -740,13 +523,8 @@
 
 // HELPER FUNCTIONS
 
-<<<<<<< HEAD
-function historyDelete(id, data) {
-    data.forEach((a: any) => history({ id, newData: { id: a.id || a }, location: { page: get(activePage) as any } }))
-=======
 function historyDelete(id, data, { updater } = { updater: "" }) {
     data.forEach((a: any) => history({ id, newData: { id: a.id || a }, location: { page: get(activePage) as any, id: updater || undefined } }))
->>>>>>> 6679b313
 }
 
 async function duplicateShows(selected: any) {
@@ -755,10 +533,6 @@
         let show = JSON.parse(JSON.stringify(get(showsCache)[id]))
         show.name += " 2"
         show.timestamps.modified = new Date().getTime()
-<<<<<<< HEAD
-        history({ id: "newShow", newData: { show }, location: { page: "show", project: id === "show" ? get(activeProject) : null } })
-=======
         history({ id: "UPDATE", newData: { data: show, remember: { project: id === "show" ? get(activeProject) : null } }, location: { page: "show", id: "show" } })
->>>>>>> 6679b313
     })
 }