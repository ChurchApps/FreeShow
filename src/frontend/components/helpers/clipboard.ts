import { get } from "svelte/store"
import { uid } from "uid"
import { Main } from "../../../types/IPC/Main"
import type { Clipboard } from "../../../types/Main"
import type { Folder, Project } from "../../../types/Projects"
import type { Item } from "../../../types/Show"
import { sendMain } from "../../IPC/main"
import {
    activeDays,
    activeDrawerTab,
    activePage,
    activePopup,
    activeProject,
    activeShow,
    activeStage,
    audioFolders,
    audioPlaylists,
    audioStreams,
    categories,
    clipboard,
    currentOutputSettings,
    dictionary,
    drawerTabsData,
    events,
    focusedArea,
    folders,
    media,
    mediaFolders,
    midiIn,
    outputs,
    overlayCategories,
    overlays,
    projects,
    refreshEditSlide,
    scriptures,
    selectAllAudio,
    selectAllMedia,
    selected,
    shows,
    showsCache,
    stageShows,
    styles,
    templateCategories,
    templates,
    themes,
    timers,
    triggers,
    variables,
    videoMarkers,
} from "../../stores"
import { newToast, triggerFunction } from "../../utils/common"
import { removeSlide } from "../context/menuClick"
import { deleteTimer } from "../drawer/timers/timers"
import { setCaret } from "../edit/scripts/textStyle"
import { activeEdit } from "./../../stores"
import { clone, keysToID, removeDeleted, removeDuplicates } from "./array"
import { pasteText } from "./caretHelper"
import { history } from "./history"
import { getFileName, removeExtension } from "./media"
import { loadShows } from "./setShow"
import { checkName, getLayoutRef } from "./show"
import { _show } from "./shows"

<<<<<<< HEAD
export function copy(clip: Clipboard | null = null, getData: boolean = true) {
    let copy: Clipboard | null = clip
=======
export function copy({ id, data }: any = {}, getData: boolean = true, duplicate: boolean = false) {
    let copy: any = { id, data }
>>>>>>> fc07ad37

    if (window.getSelection()?.toString()) {
        navigator.clipboard.writeText(window.getSelection()!.toString())
        return
    }

    if (get(selected).id) copy = get(selected)
    else if (get(activeEdit).items.length) copy = { id: "item", data: get(activeEdit) }

    if (!copy?.id || !copyActions[copy.id]) return

    let copyObj = clone(copy)
    if (getData && copyActions[copy.id]) copy.data = copyActions[copy.id](copy.data)

    if (duplicate) {
        return { data: copy, index: copyObj.data?.[0]?.index }
    }

    if (copy.data) clipboard.set(copy)

    console.log("COPIED:", copyObj)
    console.log("CLIPBOARD:", get(clipboard))

    return copyObj
}

// pasting text in editbox is it's own function
export function paste(clip: Clipboard | null = null, extraData: any = {}, customElem: HTMLElement | null = null) {
    if (!clip) clip = get(clipboard)
    let activeElem = document.activeElement

    // activeElem.tagName !== "BODY"
    // if (clip.id === null || activeElem?.classList?.contains("edit")) {

    // edit item has its own paste function
    if (activeElem?.closest(".editItem")) return

    if (customElem?.closest(".edit")) activeElem = customElem
    if (activeElem?.closest(".edit")) {
        pasteText(activeElem)
        return
    }

    if (clip.id === null) return

    if (!pasteActions[clip.id]) return
    pasteActions[clip.id](clip.data, extraData)

    console.log("PASTED:", clip)
}

export function cut(clip: Clipboard | null = null) {
    let copyData = copy(clip)
    if (!copyData) return
    deleteAction(copyData)

    console.log("CUTTED:", copyData)
}

export function deleteAction(clip: Clipboard, type: string = "delete") {
    console.log("DELETE", clip.id, clip.data)
    if (!clip?.id) return false
    if (!deleteActions[clip.id]) return false

    let deleted = deleteActions[clip.id](clip.data, type)

    console.log("DELETED:", clip)
    if (deleted !== false) selected.set({ id: null, data: [] })
    return true
}

export function duplicate(clip: Clipboard | null = null) {
    if (clip?.id && duplicateActions[clip.id]) {
        duplicateActions[clip.id](clip.data)

        console.log("DUPLICATED:", clip)
        return true
    }

<<<<<<< HEAD
    let copyData = copy(clip)
    if (!copyData) return false
    paste(null, { index: copyData.data[0]?.index })
=======
    let copyData = copy(data, true, true)
    if (!copyData?.data) return false
    paste(copyData.data, { index: copyData.index })
>>>>>>> fc07ad37

    console.log("DUPLICATED:", copyData)
    return true
}

export function selectAll(data: any = {}) {
    let activeElem = document.activeElement
    if (activeElem?.nodeName === "INPUT" || activeElem?.nodeName === "TEXTAREA") {
        ;(activeElem as HTMLInputElement).select()
        return
    }

    if (activeElem?.classList?.contains("edit")) {
        setCaret(document.activeElement, { line: 0, pos: 0 }, true)
        return
    }

    let selectId = data.id || get(selected)?.id || get(focusedArea)
    if (!selectId) {
        if (get(activeEdit) && get(activePage) === "edit") selectId = "edit_items"
        else if (get(activeStage) && get(activePage) === "stage") selectId = "stage_items"
        else if (get(activeDrawerTab) === "calendar" && get(drawerTabsData).calendar?.activeSubTab !== "timers") selectId = "events"
        else if ((get(activeShow)?.type === "show" || get(activeShow)?.type === undefined) && get(activePage) === "show") selectId = "slide"
        else return
    }

    data = get(selected)?.data || []

    if (selectId === "group" && !data?.length) selectId = "slide"
    if (selectId === "folder" && !data?.length) selectId = "project"

    if (selectActions[selectId]) selectActions[selectId](data)
    else console.log("MISSING SELECT:", selectId)

    // NOT IN USE
    // category_calendar
    // media, player, cameram, microphone, audio
}

// WIP duplicate of functions in Calendar.svelte
const getMonthIndex = (month: number) => (month + 1 < 12 ? month + 1 : 0)
const getDaysInMonth = (year: number, month: number) => new Date(year, getMonthIndex(month), 0).getDate()

/////

const selectActions = {
    show_drawer: () => {
        let data: string[] = []

        let activeTab = get(drawerTabsData).shows?.activeSubTab
        if (!activeTab) return

        let showsList: string[] = Object.keys(get(shows)).filter((id) => !get(shows)[id].private)
        if (!showsList.length) return

        if (activeTab === "all") {
            data = showsList
        } else {
            data = showsList.filter((id) => {
                let show = get(shows)[id]
                if (!show) return false
                if (activeTab === show.category) return true
                if (activeTab !== "unlabeled") return false
                if (show.category === null || !get(categories)[show.category]) return true
                return false
            })
        }

        selected.set({ id: "show_drawer", data: data.map((id) => ({ id })) })
    },
    group: (data: any) => {
        let newSelection: any[] = []
        let ref = getLayoutRef()

        data.forEach(({ id }) => {
            ref.forEach((b, i) => {
                if (b.type === "child" ? id === b.parent?.id : id === b.id) newSelection.push({ index: i, showId: get(activeShow)?.id })
            })
        })

        selected.set({ id: "slide", data: newSelection })
        return
    },
    edit_items: () => {
        let itemCount: number = 0

        if (!get(activeEdit).type || get(activeEdit).type === "show") {
            let ref = getLayoutRef()
            let editSlide = ref[get(activeEdit).slide!]
            let items = _show().slides([editSlide.id]).get()[0].items
            console.log(_show().slides([editSlide.id]).get())
            console.log(items)
            itemCount = items.length
        } else if (get(activeEdit).id) {
            if (get(activeEdit).type === "overlay") {
                itemCount = get(overlays)[get(activeEdit).id!].items.length
            } else if (get(activeEdit).type === "template") {
                itemCount = get(templates)[get(activeEdit).id!].items.length
            }
        }

        if (!itemCount) return
        let items: number[] = [...Array(itemCount)].map((_, i) => i)

        activeEdit.set({ ...get(activeEdit), items })
        return
    },
    stage_items: () => {
        let items: string[] = Object.keys(get(stageShows)[get(activeStage).id!].items)

        activeStage.set({ ...get(activeStage), items })
        return
    },
    events: () => {
        let currentDay = get(activeDays)[0]
        if (!currentDay) return

        let dayDate = new Date(currentDay)
        let year = dayDate.getFullYear()
        let month = dayDate.getMonth()

        let daysList: number[] = []
        for (let i = 1; i <= getDaysInMonth(year, month); i++) daysList.push(new Date(year, month, i).getTime())
        activeDays.set(daysList)
    },
    slide: () => {
        let newSelection: any[] = []
        let ref = getLayoutRef()
        if (!ref?.length) return

        newSelection = ref.map((_, index) => ({ index, showId: get(activeShow)?.id }))

        selected.set({ id: "slide", data: newSelection })
    },
    category_shows: () => {
        let newSelection: any[] = Object.keys(get(categories))
        selected.set({ id: "category_shows", data: newSelection })
    },
    category_media: () => {
        let newSelection: any[] = Object.keys(get(mediaFolders))
        selected.set({ id: "category_media", data: newSelection })
    },
    category_audio: () => {
        let newSelection: any[] = Object.keys(get(audioFolders))
        selected.set({ id: "category_audio", data: newSelection })
    },
    category_overlays: () => {
        let newSelection: any[] = Object.keys(get(overlayCategories))
        selected.set({ id: "category_overlays", data: newSelection })
    },
    category_templates: () => {
        let newSelection: any[] = Object.keys(get(templateCategories))
        selected.set({ id: "category_templates", data: newSelection })
    },
    category_scripture: () => {
        let newSelection: any[] = Object.values(get(scriptures)).map(({ id }) => id)
        selected.set({ id: "category_scripture", data: newSelection })
    },
    scripture: () => triggerFunction("scripture_selectAll"),
    stage: () => {
        let newSelection: any[] = Object.keys(get(stageShows))
        newSelection = newSelection.map((id) => ({ id }))
        selected.set({ id: "stage", data: newSelection })
    },
    folder: () => {
        let newSelection: any[] = Object.keys(get(folders)).map((id) => ({ type: "folder", id }))
        selected.set({ id: "folder", data: newSelection })
    },
    project: () => {
        let newSelection: any[] = removeDeleted(keysToID(get(projects))).map(({ id }) => ({ type: "project", id }))
        selected.set({ id: "project", data: newSelection })
    },
    show: () => {
        if (!get(activeProject)) return

        let newSelection: any[] = get(projects)[get(activeProject)!]?.shows.map((a, index) => ({ ...a, name: a.name || removeExtension(getFileName(a.id)), index }))
        selected.set({ id: "show", data: newSelection })
    },
    overlay: () => {
        let selectedCategory = get(drawerTabsData).overlays?.activeSubTab || ""

        let newSelection: any[] = Object.entries(get(overlays)).map(([id, a]) => ({ ...a, id }))
        if (selectedCategory !== "all") newSelection = newSelection.filter((a) => (selectedCategory === "unlabeled" ? !a.category : a.category === selectedCategory))
        newSelection = newSelection.map(({ id }) => id)

        selected.set({ id: "overlay", data: newSelection })
    },
    template: () => {
        let selectedCategory = get(drawerTabsData).templates?.activeSubTab || ""

        let newSelection: any[] = Object.entries(get(templates)).map(([id, a]) => ({ ...a, id }))
        if (selectedCategory !== "all") newSelection = newSelection.filter((a) => (selectedCategory === "unlabeled" ? !a.category : a.category === selectedCategory))
        newSelection = newSelection.map(({ id }) => id)

        selected.set({ id: "template", data: newSelection })
    },
    media: () => selectAllMedia.set(true),
    audio: () => selectAllAudio.set(true),
}

const copyActions = {
    item: (data: any) => {
        // data = data.sort((a, b) => a.index - b.index)
        let items: Item[] = []

        if (data.id) {
            if (data.type === "overlay") {
                items = get(overlays)[data.id!].items
            }

            if (data.type === "template") {
                items = get(templates)[data.id!].items
            }
        } else {
            let ref = _show(data.id || "active")
                .layouts("active")
                .ref()?.[0]?.[data.slide!]
            if (!ref) return null

            items = _show(data.id || "active")
                .slides([ref.id])
                .items()
                .get(null, false)[0]
        }

        items = items.filter((_a, i) => data.items.includes(i))
        return [...items]
    },
    slide: (data: any, fullGroup: boolean = false) => {
        let ref = getLayoutRef()
        let layouts: any[] = []
        let media: any = {}

        // dont know why this is like this when ctrl + c
        if (data.slides) data = data.slides

        let sortedData = data.sort((a, b) => (a.index < b.index ? -1 : 1))

        let ids = sortedData.map((a) => {
            // get layout
            if (a.index !== undefined) layouts.push(ref[a.index].data)

            return a.id || (a.index !== undefined ? ref[a.index].id : "")
        })

        if (fullGroup) {
            // select all children of group
            let allSlides = _show().get("slides")
            let newIds: string[] = []
            ids.forEach((id: string) => {
                let children = allSlides[id]?.children || []
                newIds.push(id, ...children)
            })
            ids = removeDuplicates(newIds)
        }

        let slides = clone(_show().slides(ids).get())
        slides = slides.map((slide) => {
            if (slide.group !== null) return slide

            // make children parent
            // this should never be here
            delete slide.children

            let parent = ref.find((a) => a.id === slide.id)?.parent || ""
            // check that parent is not copied
            if (ids.includes(parent)) return slide

            // slide.group = ""
            slide.oldChild = slide.id

            return slide
        })

        let layoutMedia = layouts.filter((a) => a.background || a.audio?.length)
        let showMedia = _show().get().media
        layoutMedia.forEach((layoutData) => {
            let mediaIds: string[] = []
            if (layoutData.background) mediaIds.push(layoutData.background)
            if (layoutData.audio?.length) mediaIds.push(...layoutData.audio)

            mediaIds.forEach((mediaId) => {
                let m = showMedia[mediaId]
                if (m) media[mediaId] = m
            })
        })

        return { slides, layouts, media }
    },
    group: (data: any) => copyActions.slide(data, true),
    overlay: (data: any) => {
        return data.map((id: string) => clone(get(overlays)[id]))
    },
    template: (data: any) => {
        return data.map((id: string) => clone(get(templates)[id]))
    },
}

const pasteActions = {
    item: (data: any) => {
        if (!data || get(activePage) !== "edit") return

        if (get(activeEdit).id) {
            if (get(activeEdit).type === "overlay") {
                let items = clone(get(overlays)[get(activeEdit).id!].items || [])
                data.forEach((item) => {
                    items.push(clone(item))
                })
                history({ id: "UPDATE", newData: { key: "items", data: items }, oldData: { id: get(activeEdit).id }, location: { page: "edit", id: "overlay_items" } })
                return
            }

            if (get(activeEdit).type === "template") {
                let items = clone(get(templates)[get(activeEdit).id!].items || [])
                data.forEach((item) => {
                    items.push(clone(item))
                })
                history({ id: "UPDATE", newData: { key: "items", data: items }, oldData: { id: get(activeEdit).id }, location: { page: "edit", id: "template_items" } })
                return
            }

            return
        }

        let ref = getLayoutRef()[get(activeEdit).slide!]
        let items: any[] = []
        data.forEach((item) => {
            items.push(clone(item))
        })
        history({ id: "UPDATE", newData: { data: items, key: "slides", keys: [ref.id], subkey: "items", index: -1 }, oldData: { id: get(activeShow)!.id }, location: { page: "edit", id: "show_key" } })
    },
    slide: (data: any, { index }: any = {}) => {
        if (!data) return

        // clone slides
        data = clone(data)

        // WIP update media id if already existing

        // data.slides.reverse()
        // if (data.layouts) data.layouts.reverse()

        // get all slide ids & child ids
        let copiedIds: string[] = data.slides.map((a) => a.id)
        // let childs = []
        // data.forEach((slide) => {
        //   copiedIds.push(slide.id)
        //   if (slide.children?.length) childs.push(...slide.children)
        // })

        // TODO: duplicate each individual slide as their own

        // let slides = clone(_show().get().slides)
        // let ref = getLayoutRef()
        let newSlides: any[] = []

        let layouts: any[] = []

        let addedChildren: string[] = []

        // remove children
        data.slides.forEach((slide, i) => {
            // dont add child if it is already copied
            if (slide.group === null && addedChildren.includes(slide.id)) return

            slide.id = uid()
            newSlides.push(slide)

            // has children
            if (slide.children) {
                // let children: string[] = []
                // children = slide.children.filter((child: string) => copiedIds.includes(child))
                // if (children.length && slide.children.length > children.length) slide.children = children

                // clone selected children
                let clonedChildren: string[] = []
                slide.children.forEach((childId: string) => {
                    // !slides[childId]
                    if (!copiedIds.includes(childId)) return
                    let childSlide: any = clone(data.slides.find((a) => a.id === childId))
                    if (!childSlide) return

                    addedChildren.push(childId)

                    childSlide.id = uid()
                    delete childSlide.oldChild
                    clonedChildren.push(childSlide.id)
                    newSlides.push(childSlide)
                })

                slide.children = clonedChildren
                // } else if (slide.group === null && !copiedIds.includes(slide.id)) {
                //     // is child
                //     let slideRef = ref.find((a) => a.id === slide.id)
                //     let parent = slides[slideRef.parent.id]
                //     slide.group = parent.group || ""
                //     slide.color = parent.color || ""
                //     slide.globalGroup = parent.globalGroup || ""
            }

            // add layout
            let layout = data.layouts?.[i]
            if (!layout) return
            layouts[i] = layout
        })
        // TODO: children next to each other should be grouped

        console.log(newSlides)

        // TODO: undo/redo this is buggy

        // media
        if (data.media) {
            let showMedia = _show().get().media
            _show().set({ key: "media", value: { ...showMedia, ...data.media } })
        }

        history({ id: "SLIDES", newData: { data: newSlides, layouts, index: index !== undefined ? index + 1 : undefined } })
        setTimeout(() => console.log(get(showsCache)), 1000)
    },
    group: (data: any) => pasteActions.slide(data),
    overlay: (data: any) => {
        data?.forEach((slide) => {
            let newSlide = clone(slide)
            newSlide.name += " 2"
            history({ id: "UPDATE", newData: { data: newSlide }, location: { page: "drawer", id: "overlay" } })
        })
    },
    template: (data: any) => {
        data?.forEach((slide) => {
            let newSlide = clone(slide)
            newSlide.name += " 2"
            history({ id: "UPDATE", newData: { data: newSlide }, location: { page: "drawer", id: "template" } })
        })
    },
}

const deleteActions = {
    item: (data) => {
        if (document.activeElement?.classList.contains("edit")) return

        let editId: string = get(activeEdit).id || ""
        if (editId) {
            // overlay / template
            let currentItems: Item[] = []
            if (get(activeEdit).type === "overlay") currentItems = clone(get(overlays)[editId].items)
            if (get(activeEdit).type === "template") currentItems = clone(get(templates)[editId].items)

            get(activeEdit).items.forEach((i: number) => {
                if (currentItems[i]) currentItems.splice(i, 1)
            })

            let override = editId + "_delete#" + get(activeEdit).items?.join(",")
            history({
                id: "UPDATE",
                oldData: { id: editId },
                newData: { key: "items", data: currentItems },
                location: { page: "edit", id: get(activeEdit).type + "_items", override },
            })

            return finish()
        }

        let layout = data.layout || _show().get("settings.activeLayout")
        let slide = data.slideId || getLayoutRef()[data.slide].id
        history({
            id: "deleteItem",
            location: {
                page: "edit",
                show: get(activeShow)!,
                items: get(activeEdit).items,
                layout,
                slide,
            },
        })

        finish()
        function finish() {
            refreshEditSlide.set(true)
            activeEdit.set({ ...get(activeEdit), items: [] })
        }
    },
    slide: (data, type: "delete" | "remove" = "delete") => {
        removeSlide(data, type)
        if (get(activePage) === "edit") refreshEditSlide.set(true)
    },
    group: (data: any) => {
        history({ id: "SLIDES", oldData: { type: "delete_group", data: data.map(({ id }: any) => ({ id })) } })
    },
    action: (data: any) => {
        // WIP history
        data.forEach((selData) => {
            midiIn.update((a) => {
                delete a[selData.id]
                return a
            })

            sendMain(Main.CLOSE_MIDI, { id: selData.id })
        })
    },
    timer: (data: any) => {
        data.forEach((a) => {
            let id = a.id || a.timer?.id
            deleteTimer(id)
        })
    },
    global_timer: (data: any) => deleteActions.timer(data),
    // TODO: history
    variable: (data: any) => {
        variables.update((a) => {
            data.forEach(({ id }) => {
                delete a[id]
            })

            return a
        })
    },
    trigger: (data: any) => {
        triggers.update((a) => {
            data.forEach(({ id }) => {
                delete a[id]
            })

            return a
        })
    },
    audio_stream: (data: any) => {
        audioStreams.update((a) => {
            data.forEach(({ id }) => {
                delete a[id]
            })

            return a
        })
    },
    audio: (data: any) => {
        // remove audio from playlist
        let activePlaylist = get(drawerTabsData).audio?.activeSubTab || ""
        if (!activePlaylist) return

        audioPlaylists.update((a) => {
            let songs = clone(a[activePlaylist]?.songs || [])
            data.forEach((song) => {
                let currentSongIndex = songs.findIndex((a) => a === song.path)
                if (currentSongIndex >= 0) songs.splice(currentSongIndex, 1)
            })

            a[activePlaylist].songs = songs

            return a
        })
    },
    folder: (data: any) => historyDelete("UPDATE", data, { updater: "project_folder" }),
    project: (data: any) => historyDelete("UPDATE", data, { updater: "project" }),
    project_template: (data: any) => historyDelete("UPDATE", data, { updater: "project_template" }),
    stage: (data: any) => historyDelete("UPDATE", data, { updater: "stage" }),
    category_shows: (data: any) => historyDelete("UPDATE", data, { updater: "category_shows" }),
    category_media: (data: any) => historyDelete("UPDATE", data, { updater: "category_media" }),
    category_audio: (data: any) => {
        if (get(audioPlaylists)[data[0]]) historyDelete("UPDATE", data, { updater: "audio_playlists" })
        else historyDelete("UPDATE", data, { updater: "category_audio" })
    },
    category_overlays: (data: any) => historyDelete("UPDATE", data, { updater: "category_overlays" }),
    category_templates: (data: any) => historyDelete("UPDATE", data, { updater: "category_templates" }),
    player: (data: any) => historyDelete("UPDATE", data, { updater: "player_video" }),
    overlay: (data: any) => historyDelete("UPDATE", data, { updater: "overlay" }),
    template: (data: any) => historyDelete("UPDATE", data, { updater: "template" }),
    category_scripture: (data: any) => {
        scriptures.update((a) => {
            data.forEach((id: string) => {
                let key: string | null = null
                Object.entries(a).forEach(([sId, value]) => {
                    if (value.id === id || sId === id) key = sId
                })

                if (key) delete a[key]
            })
            return a
        })
    },
    event: (data: any) => {
        history({ id: "UPDATE", newData: { id: data.id }, location: { page: "drawer", id: "event" } })
    },
    midi: (data: any) => {
        data = data[0]
        let id: string = data.id

        let key = data.type === "in" ? "receiveMidi" : "sendMidi"

        // remove from all layouts
        let ref = getLayoutRef()
        ref.forEach((slideRef, i) => {
            let actions = clone(slideRef.data.actions) || {}
            if (actions[key] !== id) return
            delete actions[key]

            history({ id: "SHOW_LAYOUT", newData: { key: "actions", data: actions, indexes: [i] } })
        })

        if (data.type === "in") {
            midiIn.update((a) => {
                delete a[id]
                return a
            })
            return
        }

        // remove this
        let showMidi = _show().get("midi") || {}
        delete showMidi[id]
        _show().set({ key: "midi", value: showMidi })
    },
    show_drawer: () => {
        activePopup.set("delete_show")
        return false
    },
    // "remove"
    show: (data: any) => {
        if (!get(activeProject)) return
        let shows = get(projects)[get(activeProject)!].shows
        let indexes: number[] = []

        // don't remove private shows
        data.forEach(({ index }) => {
            let projectRef = shows[index]
            if (projectRef.type === "show" || projectRef.type === undefined) {
                let isPrivate = _show(projectRef.id).get("private")
                if (isPrivate) return
            }
            indexes.push(index)
        })

        if (get(activeShow)?.index !== undefined && indexes.includes(get(activeShow)!.index!)) {
            activeShow.update((a) => {
                delete a!.index
                return a
            })

            if (get(activeShow)!.type === "section") {
                activeShow.set(null)
            }
        }

        history({ id: "UPDATE", newData: { key: "shows", data: shows.filter((_a, i) => !indexes.includes(i)) }, oldData: { id: get(activeProject) }, location: { page: "show", id: "project_key" } })
    },
    layout: (data: any) => {
        if (data.length < _show().layouts().get().length) {
            data.forEach((id: string) => {
                history({ id: "UPDATE", newData: { id: get(activeShow)?.id }, oldData: { key: "layouts", subkey: id }, location: { page: "show", id: "show_layout" } })
            })
        } else {
            newToast("$error.keep_one_layout")
        }
    },
    video_subtitle: (data: any) => {
        let index = data.index
        let id = get(activeShow)?.id || ""
        if (!id) return

        media.update((a) => {
            if (a[id]?.tracks?.[index]) {
                a[id].tracks!.splice(index, 1)
                // reset tracks if all deleted, so any embedded tracks can be readded
                if (!a[id].tracks!.length) delete a[id].tracks
            }
            return a
        })
    },
    video_marker: (data: any) => {
        let index = data.index
        let id = get(activeShow)?.id || ""
        if (!id) return

        videoMarkers.update((a) => {
            a[id].splice(index, 1)

            return a
        })
    },
    theme: (data: any) => {
        data.forEach(({ id }) => {
            if (id === "default") return
            history({ id: "UPDATE", newData: { id: id }, location: { page: "settings", id: "settings_theme" } })
        })
    },
    style: (data: any) => {
        data.forEach(({ id }) => {
            history({ id: "UPDATE", newData: { id }, location: { page: "settings", id: "settings_style" } })
        })
    },
    output: (data: any) => {
        data.forEach(({ id }) => {
            // delete key output
            if (get(outputs)[id]?.keyOutput) history({ id: "UPDATE", newData: { id: get(outputs)[id].keyOutput }, location: { page: "settings", id: "settings_output" } })

            history({ id: "UPDATE", newData: { id }, location: { page: "settings", id: "settings_output" } })
        })

        currentOutputSettings.set(Object.keys(get(outputs))[0])
    },
    tag: (data: any) => {
        let tagId = data[0]?.id || ""
        history({ id: "UPDATE", newData: { id: tagId }, location: { page: "show", id: "tag" } })
    },
    chord: (data: any) => {
        data = data[0]

        let item: Item = _show().slides([data.slideId]).items([data.itemIndex]).get()[0][0]

        let newLines = clone(item.lines || [])
        let currentChordIndex = newLines[data.index].chords?.findIndex((a) => a.id === data.chord.id) ?? -1
        if (currentChordIndex < 0) return

        newLines[data.index].chords!.splice(currentChordIndex, 1)

        _show()
            .slides([data.slideId])
            .items([data.itemIndex])
            .set({ key: "lines", values: [newLines] })
    },
}

const duplicateActions = {
    event: (data: any) => {
        let event = clone(get(events)[data.id])
        event.name += " 2"
        event.repeat = false
        delete event.group
        delete event.repeatData

        history({ id: "UPDATE", newData: { data: event }, location: { page: "drawer", id: "event" } })
    },
    show: (data: any) => {
        if (!get(activeProject)) return

        data = data.map((a) => {
            let newShowRef = clone(a)
            delete newShowRef.index
            if (!newShowRef.type) newShowRef.type = "show"
            if (newShowRef.type === "show") delete newShowRef.name
            return newShowRef
        })

        projects.update((a) => {
            a[get(activeProject)!].shows.push(...data)
            return a
        })
    },
    show_drawer: (data: any) => duplicateShows(data),
    stage: (data: any) => {
        let stageId = data[0].id
        let stage = get(stageShows)[stageId]
        history({ id: "UPDATE", newData: { data: clone(stage) }, location: { page: "stage", id: "stage" } })
    },
    layout: (data: any) => {
        let layoutId = data?.[0] || get(showsCache)[get(activeShow)!.id]?.settings?.activeLayout
        if (!layoutId) return

        let newLayout = clone(get(showsCache)[get(activeShow)!.id].layouts[layoutId])
        newLayout.name += " 2"
        history({ id: "UPDATE", newData: { key: "layouts", subkey: uid(), data: newLayout }, oldData: { id: get(activeShow)?.id }, location: { page: "show", id: "show_layout" } })
    },
    folder: (data: any) => {
        // duplicate projects folder and all of the projects inside
        // TODO: history
        let newProjects: Project[] = []

        folders.update((a) => {
            data.forEach((folder) => {
                let id = folder.id
                folder = a[id]
                let parent = Object.values(a).find((a) => a.parent === folder.id) || folder.parent
                let newId = uid()
                a[newId] = { ...clone(folder), name: folder.name + " 2", parent }
                duplicateFolder(id, newId)
            })

            function duplicateFolder(oldParent: string, newParent: string) {
                let folderList: Folder[] = Object.entries(a).map(([id, folder]) => ({ id, ...folder }))
                folderList = folderList.filter((a) => a.parent === oldParent)

                folderList.forEach((folder) => {
                    let newId = uid()
                    a[newId] = { ...clone(folder), parent: newParent }
                    delete a[newId].id
                    duplicateFolder(folder.id!, newId)
                })

                let projectList = removeDeleted(keysToID(get(projects))).filter((a) => a.parent === oldParent)
                projectList.forEach((project) => {
                    newProjects.push({ ...clone(project), parent: newParent })
                })
            }

            return a
        })

        projects.update((a) => {
            newProjects.forEach((project) => {
                a[uid()] = project
            })

            return a
        })
    },
    project: (data: any) => {
        // TODO: history
        projects.update((a) => {
            data.forEach((project) => {
                let newProject = clone(a[project.id])
                a[uid()] = { ...newProject, name: newProject.name + " 2" }
                return a
            })
            return a
        })
    },
    theme: (data: any) => {
        data.forEach(({ id }) => {
            let theme = clone(get(themes)[id])
            let name = theme.name
            if (theme.default) name = get(dictionary).themes?.[name] || name

            history({ id: "UPDATE", newData: { data: theme, replace: { default: false, name: name + " 2" } }, location: { page: "settings", id: "settings_theme" } })
        })
    },
    style: (data: any) => {
        data.forEach(({ id }) => {
            let style = clone(get(styles)[id])
            id = uid()
            history({ id: "UPDATE", newData: { data: style, replace: { name: style.name + " 2" } }, oldData: { id }, location: { page: "settings", id: "settings_style" } })
        })
    },
    output: (data: any) => {
        data.forEach(({ id }) => {
            let output = clone(get(outputs)[id])
            id = uid()
            history({ id: "UPDATE", newData: { data: output, replace: { name: output.name + " 2" } }, oldData: { id }, location: { page: "settings", id: "settings_output" } })
        })
    },
    action: (data: any) => {
        midiIn.update((a) => {
            data.forEach(({ id }) => {
                let newAction = clone(get(midiIn)[id])
                newAction.name += " 2"

                let newId = uid()
                a[newId] = newAction
            })

            return a
        })
    },
    global_timer: (data: any) => {
        timers.update((a) => {
            data.forEach(({ id }) => {
                let newTimer = clone(get(timers)[id])
                newTimer.name += " 2"

                let newId = uid()
                a[newId] = newTimer
            })

            return a
        })
    },
}

// HELPER FUNCTIONS

const exludedCategories = ["all", "unlabeled", "favourites", "effects_library", "pixabay"]
function historyDelete(id, data, { updater } = { updater: "" }) {
    data = data.filter((a) => !exludedCategories.includes(a.id || a))
    data.forEach((a: any) => history({ id, newData: { id: a.id || a }, location: { page: get(activePage) as any, id: updater || undefined } }))
}

async function duplicateShows(selected: any) {
    await loadShows(selected.map(({ id }) => id))
    selected.forEach(({ id }) => {
        let show = clone(get(showsCache)[id])
        if (!show) return

        show.name = checkName(show.name + " 2")
        show.timestamps.modified = new Date().getTime()
        history({ id: "UPDATE", newData: { data: show, remember: { project: id === "show" ? get(activeProject) : null } }, location: { page: "show", id: "show" } })
    })
}<|MERGE_RESOLUTION|>--- conflicted
+++ resolved
@@ -61,13 +61,8 @@
 import { checkName, getLayoutRef } from "./show"
 import { _show } from "./shows"
 
-<<<<<<< HEAD
-export function copy(clip: Clipboard | null = null, getData: boolean = true) {
+export function copy(clip: Clipboard | null = null, getData: boolean = true, duplicate: boolean = false) {
     let copy: Clipboard | null = clip
-=======
-export function copy({ id, data }: any = {}, getData: boolean = true, duplicate: boolean = false) {
-    let copy: any = { id, data }
->>>>>>> fc07ad37
 
     if (window.getSelection()?.toString()) {
         navigator.clipboard.writeText(window.getSelection()!.toString())
@@ -147,15 +142,9 @@
         return true
     }
 
-<<<<<<< HEAD
-    let copyData = copy(clip)
-    if (!copyData) return false
-    paste(null, { index: copyData.data[0]?.index })
-=======
-    let copyData = copy(data, true, true)
+    let copyData = copy(clip, true, true)
     if (!copyData?.data) return false
-    paste(copyData.data, { index: copyData.index })
->>>>>>> fc07ad37
+    paste(copyData.data, { index: (copyData as any).index })
 
     console.log("DUPLICATED:", copyData)
     return true
