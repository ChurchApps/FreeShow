--- conflicted
+++ resolved
@@ -4,22 +4,14 @@
 
 // check if name exists and add number
 export function checkName(name: string = "") {
-<<<<<<< HEAD
-    let number = 1
-=======
->>>>>>> 6679b313
     // remove illegal file name characters
     name = name.trim().replace(/[/\\?%*:|"<>]/g, "")
     // max 255 length
     if (name.length > 255) name = name.slice(0, 255)
-<<<<<<< HEAD
-    while (Object.values(get(shows)).find((a: any) => a.name === (number > 1 ? name + " " + number : name))) number++
-=======
 
     let number = 1
     while (Object.values(get(shows)).find((a: any) => a.name === (number > 1 ? name + " " + number : name))) number++
 
->>>>>>> 6679b313
     return number > 1 ? name + " " + number : name
 }
 
