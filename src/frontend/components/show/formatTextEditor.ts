import { get } from "svelte/store"
import { uid } from "uid"
import type { Chords, Item, Line, Show, Slide, SlideData } from "../../../types/Show"
import { activeShow } from "../../stores"
import { createChord } from "../edit/scripts/chords"
import { getItemChords, getItemText, getSlideText } from "../edit/scripts/textStyle"
import { clone, keysToID, removeDuplicates } from "../helpers/array"
import { history } from "../helpers/history"
import { isEmptyOrSpecial } from "../helpers/output"
import { getGlobalGroup } from "../helpers/show"
import { _show } from "../helpers/shows"

export function formatText(text: string, showId: string = "") {
    if (!showId) showId = get(activeShow)?.id || ""
    let show: Show = clone(_show(showId).get())
    if (!show) return

    let newSlidesText = text.split("\n\n")

    let slides: Slide[] = newSlidesText.map(getSlide)
<<<<<<< HEAD
    console.log(clone(slides))
=======
    let newSlides: { [key: string]: Slide } = clone(show.slides)
    // console.log(clone(slides))
>>>>>>> 1245732d

    // sort oldSlides by their children
    let oldSlideParents: Slide[] = keysToID(show.slides).filter((a) => a.group)
    let oldSlides: Slide[] = []
    oldSlideParents.forEach((slide) => {
        oldSlides.push(slide)
        if (slide.children) {
            // add "missing" text content to parent slide with children text content
            if (!getSlideText(oldSlides[oldSlides.length - 1]).length && slide.children.find((id) => getSlideText(show.slides[id]))) {
                oldSlides[oldSlides.length - 1].items.push({ ...clone(defaultItem), lines: [getLine(" ", [])] })
                newSlides[slide.id!] = clone(oldSlides[oldSlides.length - 1])
            }

            slide.children.forEach((childId) => {
                oldSlides.push(show.slides[childId])
            })
        }
    })

    let groupedOldSlides = groupSlides(oldSlides)
    let groupedNewSlides = groupSlides(slides)
    // console.log(groupedOldSlides, groupedNewSlides)

    // TODO: renaming existing groups!

    let newLayoutSlides: SlideData[] = []

    let doneGroupedSlides: any[] = []
    groupedNewSlides.forEach(({ text, slides }: any) => {
        let matchFound: boolean = false

        // check matching from existing slides (both old and new)
        ;[...groupedOldSlides, ...doneGroupedSlides].forEach((old: any) => {
            if (matchFound) return
            if (old.text !== text) return

            matchFound = true

            let id = old.slides[0].id
            newLayoutSlides.push({ id })

            // set changed children
            if (old.slides.length !== slides.length) {
                newSlides[id] = slides.shift()

                if (slides.length) {
                    // children
                    let children: string[] = []
                    slides.forEach((slide) => {
                        let childId = uid()
                        children.push(childId)
                        newSlides[childId] = slide
                    })

                    newSlides[id].children = children
                }
            }
        })

        if (matchFound) return
        doneGroupedSlides.push({ text, slides })

        let children: string[] = []
        slides.forEach((_slide, i) => {
            if (i > 0) {
                slides[i].id = uid()
                children.push(slides[i].id)
            }
        })
        slides[0].id = uid()
        if (children.length) slides[0].children = children

        slides.forEach((slide) => {
            newSlides[slide.id] = slide
        })

        newLayoutSlides.push({ id: slides[0].id })
    })

    let oldLayoutSlides = show.layouts[_show(showId).get("settings.activeLayout")].slides
    let oldLayoutSlideIds: string[] = oldLayoutSlides.map(({ id }) => id)

    // add back all slides without text
    let newLayoutSlideIds: string[] = newLayoutSlides.map(({ id }) => id)
    oldLayoutSlideIds.forEach((slideId) => {
        if (newLayoutSlideIds.includes(slideId)) return
        let slide = show.slides[slideId]
        if (!slide) return

        let textboxes = getTextboxesIndexes(slide.items)
        if (textboxes.length) return

        newLayoutSlides.push({ id: slideId })
    })

    // add back layout data
    let replacedIds: any = {}
    newLayoutSlides.forEach(({ id }, i) => {
        if (!oldLayoutSlides.length) return

        let matchingLayoutIndex = oldLayoutSlides.findIndex((a) => a.id === id)
        if (matchingLayoutIndex < 0) {
            let idCommingUp = newLayoutSlides.find((a, index) => index > i && a.id === id)
            if (idCommingUp) return

            let oldLayoutSlide = oldLayoutSlides[0]
            let oldSlideChildren: string[] = show.slides[oldLayoutSlide.id]?.children || []

            // find children data
            if (oldLayoutSlide.children) {
                let newChildrenData: any = {}
                oldSlideChildren.forEach((oldChildId, i) => {
                    let newChildId = newSlides[id].children?.[i]
                    if (!newChildId) return

                    replacedIds[newChildId] = oldChildId
                    newChildrenData[newChildId] = oldLayoutSlide.children[oldChildId]
                })
                oldLayoutSlide.children = newChildrenData
            }

            replacedIds[id] = oldLayoutSlide.id
            newLayoutSlides[i] = { ...oldLayoutSlide, id }
            oldLayoutSlides.splice(0, 1)
            return
        }

        let oldLayoutSlide = oldLayoutSlides[matchingLayoutIndex]
        replacedIds[id] = oldLayoutSlide.id
        newLayoutSlides[i] = oldLayoutSlide
        oldLayoutSlides.splice(0, matchingLayoutIndex + 1)
    })

    show.layouts[_show(showId).get("settings.activeLayout")].slides = newLayoutSlides

    // remove replaced slides
    let allOldSlideIds = Object.keys(show.slides)

    let allUsedSlidesIds: string[] = []
    Object.values(show.layouts).forEach(({ slides }) => {
        allUsedSlidesIds.push(...slides.map(({ id }) => id))
    })
    allUsedSlidesIds = removeDuplicates(allUsedSlidesIds)

    // remove unused slides that was previously used by current layout
    allOldSlideIds.forEach((slideId) => {
        if (oldLayoutSlideIds.includes(slideId) && !allUsedSlidesIds.includes(slideId)) {
            // delete children
            let children = newSlides[slideId].children || []
            children.forEach((childId) => {
                delete newSlides[childId]
            })

            delete newSlides[slideId]
        }
    })

    Object.keys(newSlides).forEach((slideId) => {
        let slide = newSlides[slideId]
        let oldSlideId = replacedIds[slideId] || slideId

        // add back previous textbox styles
        const oldSlide = clone(show.slides[oldSlideId] || {})
        const oldTextboxes = getTextboxes(oldSlide.items || [])
        if (oldTextboxes.length && oldSlideId !== slideId) {
            slide.items.forEach((a, i) => {
                let b = oldTextboxes[i]
                if (b.style) a.style = b.style
                ;(a.lines || []).forEach((line, j) => {
                    let c = b.lines?.[j] || b.lines?.[0]
                    if (c?.align) line.align = c?.align

                    // remove customType
                    let text = (c?.text || []).filter((a) => !a.customType)
                    if (text[0] && line.text?.[0]) {
                        if (text[0].style) line.text[0].style = text[0]?.style
                    }
                })

                // add auto size etc.
                const textboxKeys = ["auto", "actions", "autoFontSize", "bindings", "chords", "textFit"]
                textboxKeys.forEach((key) => {
                    if (b[key]) a[key] = b[key]
                })
            })
            // newSlides[slideId].items = slide.items
        }

        // remove "id" key
        delete slide.id

        // add back old items
        let oldItems = show.slides[oldSlideId]?.items || []
        if (!oldItems.length) return

        let items: Item[] = clone(oldItems)
        let newItems: Item[] = slide.items
        if (newItems.length) {
            // let textboxItemIndex = getFirstNormalTextboxIndex(oldItems)
            let textboxItemIndexes = getTextboxesIndexes(oldItems)
            if (!textboxItemIndexes.length) {
                items = [...removeEmptyTextboxes(oldItems), ...newItems]
            } else {
                textboxItemIndexes
                    .sort((a, b) => b - a)
                    .forEach((index) => {
                        // set to default if text has been removed
                        items[index] = newItems.splice(index, 1)[0] || clone(defaultItem)
                    })

                // new items added
                if (newItems.length) {
                    items.push(...newItems)
                    // remove empty items
                    items = items.filter((item) => getItemText(item).length)
                }
            }
        }

        slide.items = items
        newSlides[slideId] = slide
    })

    // remove first slide if no content
    if (!text && Object.keys(newSlides).length === 1) {
        let textItem = Object.values(newSlides)[0].items.find((a) => (a.type || "text") === "text")
        if (textItem) {
            let fullOldSlideText = getItemText(textItem)
            if (!fullOldSlideText) {
                newSlides = {}
                show.layouts[_show(showId).get("settings.activeLayout")].slides = []
            }
        }
    }

    show.slides = newSlides
    // if (!show.settings.template) show.settings.template = "default"

    history({ id: "UPDATE", newData: { data: show }, oldData: { id: showId }, location: { page: "show", id: "show_key" } })
}

function getSlide(slideText): Slide {
    let slideLines: string[] = slideText.split("\n")
    let group: any = null

    let firstLine = slideLines[0]
    let textboxKey = firstLine.match(textboxRegex)
    if (!textboxKey && firstLine.indexOf("[") === 0 && firstLine.indexOf("]") >= 0) {
        group = firstLine.slice(firstLine.indexOf("[") + 1, firstLine.indexOf("]"))
        slideLines.splice(0, 1)
    }

    let items: Item[] = linesToTextboxes(slideLines)
    let slide: Slide = { group, color: "", settings: {}, notes: "", items }

    if (group) {
        let globalGroup = getGlobalGroup(group)
        if (globalGroup) slide.globalGroup = globalGroup
    }

    return slide
}

export const defaultItem: Item = { type: "text", lines: [], style: "top:120px;left:50px;height:840px;width:1820px;" }
const textboxRegex = /\[#(\d+)(?::([^\]]+))?\]/
export function linesToTextboxes(slideLines: string[]) {
    let items: Item[] = []
    let currentItemIndex: number = 0

    slideLines.forEach((line) => {
        let textboxKey = line.match(textboxRegex)
        if (textboxKey) {
            currentItemIndex = Number(textboxKey[1])
            let language = textboxKey[2]
            if (language) {
                if (!items[currentItemIndex]) items[currentItemIndex] = clone(defaultItem)
                items[currentItemIndex].language = language
            }

            // add content on current line
            line = line.slice(line.indexOf("]") + 1).trim()
            if (!line.length) return
        }

        if (!items[currentItemIndex]) items[currentItemIndex] = clone(defaultItem)

        let lineData = getChords(line)
        items[currentItemIndex].lines!.push(getLine(lineData.text, lineData.chords))
    })

    return items.filter(Boolean).reverse()
}

function getChords(line: string) {
    let text = ""
    let chords: Chords[] = []

    let currentlyInChord = false
    let currentChord = ""

    line.split("").forEach((char) => {
        if (char === "[") {
            currentlyInChord = true
            currentChord = ""
            return
        }

        if (!currentlyInChord) {
            text += char
            return
        }

        if (char === "]") {
            currentlyInChord = false
            if (currentChord.length > 12)
                text += `[${currentChord}]` // probably not a chord
            else chords.push(createChord(text.length, currentChord))
            return
        }

        currentChord += char
    })

    return { text, chords }
}

export function getLine(text: string, chords: Chords[]): Line {
    let line: Line = { align: "", text: [{ value: text, style: "font-size: 100px;" }] }
    if (chords.length) line.chords = chords
    return line
}

function groupSlides(slides: Slide[]) {
    let slideGroups: any[] = []
    let currentIndex: number = -1

    slides.forEach((slide, i) => {
        if (i === 0 && !slide.group) {
            slide.group = "Verse"
            slide.globalGroup = "verse"
        }
        if (slide.group) currentIndex++
        if (!slideGroups[currentIndex]) slideGroups[currentIndex] = { text: "", slides: [] }
        slideGroups[currentIndex].slides.push(slide)

        let textItems = getTextboxes(slide.items)
        if (!textItems.length) return

        let fullOldSlideText = textItems.reduce((value, item) => (value += getItemText(item) + getItemChords(item)), "")
        if (!fullOldSlideText) return

        // adding length so line breaks with no text changes works
        let linesLength = textItems.reduce((value, item) => (value += item.lines?.length || 0), 0)
        slideGroups[currentIndex].text += fullOldSlideText + linesLength
    })

    return slideGroups
}

export function getTextboxesIndexes(items: Item[]): number[] {
    let indexes: number[] = []

    items.forEach((item, i) => {
        if (!item?.lines) return

        let special = isEmptyOrSpecial(item)
        if (special) return

        indexes.push(i)
    })

    return indexes
}

function removeEmptyTextboxes(items: Item[]) {
    return items.filter((item) => {
        if ((item.type || "text") !== "text") return true
        return getItemText(item).length
    })
}

export function getTextboxes(items: Item[]) {
    let indexes = getTextboxesIndexes(items)
    return items.filter((_item, i) => indexes.includes(i))
}<|MERGE_RESOLUTION|>--- conflicted
+++ resolved
@@ -18,12 +18,8 @@
     let newSlidesText = text.split("\n\n")
 
     let slides: Slide[] = newSlidesText.map(getSlide)
-<<<<<<< HEAD
-    console.log(clone(slides))
-=======
     let newSlides: { [key: string]: Slide } = clone(show.slides)
     // console.log(clone(slides))
->>>>>>> 1245732d
 
     // sort oldSlides by their children
     let oldSlideParents: Slide[] = keysToID(show.slides).filter((a) => a.group)
