<script lang="ts">
    import type { Tree } from "../../../types/Projects"
    import { ShowType } from "../../../types/Show"
<<<<<<< HEAD
    import { actions, activeFocus, activeProject, activeShow, dictionary, drawer, focusMode, folders, fullColors, labelsDisabled, openedFolders, projects, projectTemplates, projectView, showRecentlyUsedProjects, sorted, special } from "../../stores"
    import { getAccess } from "../../utils/profile"
=======
    import {
        actions,
        activeFocus,
        activeProject,
        activeShow,
        dictionary,
        drawer,
        focusMode,
        folders,
        fullColors,
        labelsDisabled,
        openedFolders,
        projects,
        projectTemplates,
        projectView,
        showRecentlyUsedProjects,
        shows,
        sorted,
        special
    } from "../../stores"
>>>>>>> f4c4de3d
    import { getActionIcon } from "../actions/actions"
    import { clone, keysToID, removeDuplicateValues, sortByName, sortByTimeNew } from "../helpers/array"
    import { getContrast } from "../helpers/color"
    import { history } from "../helpers/history"
    import Icon from "../helpers/Icon.svelte"
    import { getFileName, removeExtension } from "../helpers/media"
    import { checkInput } from "../helpers/showActions"
    import T from "../helpers/T.svelte"
    import Button from "../inputs/Button.svelte"
    import ProjectButton from "../inputs/ProjectButton.svelte"
    import ShowButton from "../inputs/ShowButton.svelte"
    import { autoscroll } from "../system/autoscroll"
    import Autoscroll from "../system/Autoscroll.svelte"
    import Center from "../system/Center.svelte"
    import DropArea from "../system/DropArea.svelte"
    import SelectElem from "../system/SelectElem.svelte"
    import ProjectList from "./ProjectList.svelte"

    let tree: Tree[] = []

    if (Object.keys($projects).length) deleteDuplicatedProjects()
    function deleteDuplicatedProjects() {
        projects.set(removeDuplicateValues($projects))
    }

    let profile = getAccess("projects")
    let readOnly = profile.global === "read"

    $: f = Object.entries($folders)
        .filter(([id, a]) => !a.deleted && profile[id] !== "none")
        .map(([id, folder]) => ({ ...folder, id, type: "folder" as const }))
    $: p = Object.entries($projects)
        .filter(([_, a]) => !a.deleted)
        .map(([id, project]) => ({ ...project, parent: $folders[project.parent] ? project.parent : "/", id, shows: [] as any }))
    $: templates = sortByName(keysToID($projectTemplates)).filter((a) => !a.deleted)

    $: {
        let sortType = $sorted.projects?.type || "name"
        // sort by name regardless because project folders <= 0.9.5 doesn't have created date
        let sortedFolders = sortByName(f)
        let sortedProjects = sortByName(p)
        if (sortType === "created") {
            sortedFolders = sortedFolders.sort((a, b) => (b.created || 0) - (a.created || 0))
            sortedProjects = sortedProjects.sort((a, b) => (b.created || 0) - (a.created || 0))
        } else if (sortType === "modified") {
            sortedProjects = sortedProjects.sort((a, b) => (b.modified || 0) - (a.modified || 0))
        } else if (sortType === "name_des") {
            sortedFolders = sortedFolders.reverse()
            sortedProjects = sortedProjects.reverse()
        }

        tree = [...sortedFolders, ...sortedProjects]

        // update parents (if folders are missing)
        tree = tree.map((a) => ({ ...a, parent: !$folders[a.parent] || $folders[a.parent].deleted ? "/" : a.parent }))

        folderSorted = []
        sortFolders()
        tree = folderSorted
    }

    let folderSorted: Tree[] = []
    function sortFolders(parent = "/", index = 0, path = "") {
        let filtered = tree.filter((a) => a.parent === parent).map((a) => ({ ...a, index, path }))
        filtered.forEach((folder) => {
            const rootParentId = path.split("/")[0] || folder.id!
            if (profile[rootParentId] === "none") return

            const isReadOnly = profile[rootParentId] === "read"
            folder.readOnly = isReadOnly

            folderSorted.push(folder)
            if (folder.type !== "folder") return

            sortFolders(folder.id, index + 1, path + folder.id + "/")
        })
    }

    // autoscroll
    let scrollElem: HTMLElement | undefined
    let offset = -1
    $: itemsBefore = $drawer.height < 400 ? 5 : 1
    $: offset = autoscroll(scrollElem, Math.max(0, ($activeShow?.index || 0) - itemsBefore))

    // close if not existing
    $: if ($activeProject && !$projects[$activeProject]) activeProject.set(null) // projectView.set(true)
    // get pos if clicked in drawer, or position moved
    $: if ($activeProject && $activeShow?.index !== undefined && $projects[$activeProject]?.shows?.[$activeShow.index]?.id !== $activeShow?.id) findShowInProject()

    function findShowInProject() {
        if (!$projects[$activeProject!]?.shows) return

        let i = $projects[$activeProject!].shows.findIndex((p) => p.id === $activeShow?.id)
        let pos: number = i > -1 ? i : ($activeShow?.index ?? -1)

        // ($activeShow?.type !== "video" && $activeShow?.type !== "image")
        if (pos < 0 || $activeShow?.index === pos) return

        activeShow.update((a) => {
            a!.index = pos
            return a
        })
    }

    // pre v0.6.1
    $: if ($activeProject && $projects[$activeProject]?.notes !== undefined) moveNotes()
    function moveNotes() {
        projects.update((a) => {
            let notes: string = a[$activeProject!].notes || ""
            if (notes.length) a[$activeProject!].shows.splice(0, 0, { id: "notes", type: "section", name: "Notes", notes })

            delete a[$activeProject!].notes
            return a
        })
    }

    function addSection() {
        let activeShowIndex = $activeShow?.index !== undefined ? $activeShow?.index + 1 : null
        let index: number = activeShowIndex ?? $projects[$activeProject || ""]?.shows?.length ?? 0
        history({ id: "UPDATE", newData: { key: "shows", index }, oldData: { id: $activeProject }, location: { page: "show", id: "section" } })
    }

    function getContextMenuId(type: ShowType | undefined) {
        if ((type || "show") === "show") return "show"
        if (type === "video" || type === "image") return "media"
        return type
    }

    $: projectActive = !$projectView && $activeProject !== null
    $: activeProjectParent = $activeProject ? $projects[$activeProject]?.parent : ""
    $: projectReadOnly = readOnly || profile[activeProjectParent] === "read" || tree.find((a) => a.id === activeProjectParent)?.readOnly

    function createProject(folder: boolean = false) {
        let parent = interactedFolder || ($folders[$projects[$activeProject || ""]?.parent] ? $projects[$activeProject || ""]?.parent || "/" : "/")
        if (profile[parent] === "none" || tree.find((a) => a.id === parent)?.readOnly) parent = "/"
        history({ id: "UPDATE", newData: { replace: { parent } }, location: { page: "show", id: `project${folder ? "_folder" : ""}` } })
    }

    let listScrollElem: HTMLElement | undefined
    let listOffset = -1
    $: if (listScrollElem) {
        let time = tree.length * 0.5 + 20
        setTimeout(() => {
            if (!listScrollElem) return
            listOffset = autoscroll(listScrollElem, Math.max(0, [...(listScrollElem.querySelector(".ParentBlock")?.children || [])].findIndex((a) => a?.querySelector(".active")) - itemsBefore))
        }, time)
    }

    function back() {
        projectView.set(true)
        showRecentlyUsedProjects.set(false)
    }

    // last used
    let recentlyUsedList: any[] = []
    // listen for $projects updates in case it has been updated from sync
    $: if ($showRecentlyUsedProjects && $projects) lastUsed()
    else recentlyUsedList = []

    function lastUsed() {
        const FIVE_DAYS = 432000000
        // get all projects used within the last five days
        recentlyUsedList = keysToID($projects).filter((a) => a.used && Date.now() - a.used < FIVE_DAYS)
        // last used first
        recentlyUsedList = sortByTimeNew(recentlyUsedList, "used").reverse()

        if (recentlyUsedList.length < 2) {
            recentlyUsedList = []
            showRecentlyUsedProjects.set(false)
        }
    }

    // most recently interacted with folder (to put new project inside)
    // if no project is opened this will also select an opened folder if any
    let interactedFolder = ""
    let previouslyOpened: string[] = []
    $: if ($openedFolders) checkInteraction()
    function checkInteraction() {
        if ($openedFolders.length > previouslyOpened.length) {
            $openedFolders.forEach((folderId) => {
                if (!previouslyOpened.includes(folderId)) interactedFolder = folderId
            })
        }
        previouslyOpened = clone($openedFolders)
    }
    $: if (!$folders[interactedFolder]) interactedFolder = ""
</script>

<svelte:window on:keydown={checkInput} />

<div class="main">
    <span class="tabs">
        {#if projectActive || recentlyUsedList.length}
            {#if !$focusMode}
                <Button style="flex: 1;padding: 0.3em 0.5em;" on:click={back} active={$projectView} center dark title={$dictionary.remote?.projects}>
                    <Icon id="back" size={1.2} />
                </Button>
                <div style="flex: 7;max-width: calc(100% - 43px);" class="header context #projectTab _close" title={$dictionary.remote?.project + ": " + ($projects[$activeProject || ""]?.name || "")}>
                    <!-- <Icon id="project" white right /> -->
                    {#if recentlyUsedList.length}
                        <p style="font-style: italic;opacity: 0.7;"><T id="info.recently_used" /></p>
                    {:else}
                        <p>{$projects[$activeProject || ""]?.name || ""}</p>
                    {/if}
                </div>
            {/if}
        {:else}
            <div class="header context #projectsTab">
                <!-- <Icon id="folder" white right /> -->
                <p><T id="remote.projects" /></p>
            </div>
        {/if}
    </span>

    {#if recentlyUsedList.length}
        <div id="projectsArea" class="list projects" style="overflow: auto;">
            {#each recentlyUsedList as project}
                <ProjectButton name={project.name} parent={project.parent} id={project.id} recentlyUsed />
            {/each}
        </div>
    {:else if !projectActive}
        <div id="projectsArea" class="list projects {readOnly ? '' : 'context #projects'}">
            <Autoscroll offset={listOffset} bind:scrollElem={listScrollElem} timeout={150} smoothTimeout={0}>
                <DropArea id="projects">
                    <ProjectList {tree} {readOnly} />
                </DropArea>
            </Autoscroll>
        </div>

        {#if templates.length}
            <div class="projectTemplates">
                {#each templates as project}
                    <ProjectButton name={project.name} parent={project.parent} id={project.id} {interactedFolder} template />
                {/each}
            </div>
        {/if}

        <div id="projectsButtons" class="tabs">
            <Button style="flex: 0;padding: 0.2em 1.3em;" on:click={() => createProject(true)} center title={$dictionary.new?.folder} disabled={readOnly}>
                <Icon id="folder" white />
            </Button>
            <div class="seperator"></div>
            <Button style="flex: 1;" on:click={() => createProject()} center title={$dictionary.new?.project} disabled={readOnly}>
                <Icon id="add" right={!$labelsDisabled} />
                {#if !$labelsDisabled}<p><T id="new.project" /></p>{/if}
            </Button>
        </div>
    {:else}
        <div id="projectArea" class="list {projectReadOnly ? '' : 'context #project'}">
            <Autoscroll {offset} bind:scrollElem timeout={150}>
                <DropArea id="project" selectChildren let:fileOver file>
                    {#if $projects[$activeProject || ""]?.shows?.length}
                        {#each $projects[$activeProject || ""]?.shows as show, index}
                            {@const triggerAction = show.data?.settings?.triggerAction || $special.sectionTriggerAction}
                            {@const pcoLink = !!$shows[show.id]?.quickAccess?.pcoLink}

                            <SelectElem id="show" triggerOnHover data={{ ...show, name: show.name || removeExtension(getFileName(show.id)), index }} {fileOver} borders="edges" trigger="column" draggable>
                                {#if show.type === "section"}
                                    <Button
                                        active={$focusMode ? $activeFocus.id === show.id : $activeShow?.id === show.id}
                                        class="section {projectReadOnly ? '' : `context #project_section__project ${show.color ? 'color-border' : ''}`}"
                                        style="font-weight: bold;{$fullColors ? `background-color: ${show.color};color: ${getContrast(show.color || '')};` : `--border-color: ${show.color};color: ${show.color};`}"
                                        on:click={() => {
                                            if ($focusMode) activeFocus.set({ id: show.id, index, type: show.type })
                                            else activeShow.set({ ...show, index })
                                        }}
                                        dark
                                        center
                                        bold={false}
                                    >
                                        <p>
                                            {#if show.name?.length}
                                                {show.name}
                                            {:else}
                                                <span style="opacity: 0.5;"><T id="main.unnamed" /></span>
                                            {/if}
                                        </p>

                                        {#if triggerAction && $actions[triggerAction]}
                                            <span style="display: flex;position: absolute;inset-inline-end: 5px;" title={$actions[triggerAction].name}>
                                                <Icon id={getActionIcon(triggerAction)} size={0.8} white />
                                            </span>
                                        {/if}
                                    </Button>
                                {:else}
<<<<<<< HEAD
                                    <ShowButton id={show.id} {show} {index} class={projectReadOnly ? "" : `context #project_${getContextMenuId(show.type)}__project`} icon />
=======
                                    <ShowButton id={show.id} {show} {index} class="context #{pcoLink ? 'pco_item__' : ''}project_{getContextMenuId(show.type)}__project" icon />
>>>>>>> f4c4de3d
                                {/if}
                            </SelectElem>
                        {/each}
                    {:else}
                        <Center faded>
                            <T id="empty.general" />
                        </Center>
                    {/if}
                </DropArea>
            </Autoscroll>
        </div>
    {/if}
</div>

{#if $activeProject && !$projectView && !$focusMode && !recentlyUsedList.length && !projectReadOnly}
    <div class="tabs">
        <Button style="width: 100%;" title={$dictionary.new?.section} on:click={addSection} center>
            <Icon id="section" right={!$labelsDisabled} />
            {#if !$labelsDisabled}<p><T id="new.section" /></p>{/if}
        </Button>
    </div>
{/if}

<style>
    .main {
        /* max-height: 50%; */
        /* width: 100%; */
        position: relative;
        display: flex;
        flex-direction: column;
        flex: 1;
        overflow-y: auto;
    }

    .tabs {
        display: flex;
        background-color: var(--primary-darker);
        /* width: 100%;
    justify-content: space-between; */
    }
    .tabs :global(button) {
        width: 50%;
    }

    .tabs .header {
        width: 100%;
        padding: 0.2em 0.8em;
        font-weight: 600;

        display: flex;
        justify-content: center;
        align-items: center;
    }

    .list {
        position: relative;
        display: flex;
        flex-direction: column;
        /* overflow-y: auto;
    overflow-x: hidden; */
        overflow: hidden;
        /* height: 100%; */
        flex: 1;
    }

    .list.projects :global(.droparea) {
        /* this is to be able to right click and add a folder/project at "root" level */
        padding-bottom: 10px;
    }

    .list :global(.section) {
        padding: 4px 40px;
        font-size: 0.8em;
        /* font-weight: bold; */
        width: 100%;
    }
    .list :global(.section.active) {
        outline-offset: -2px;
        outline: 2px solid var(--primary-lighter);
    }

    .projectTemplates {
        display: flex;
        flex-direction: column;

        max-height: calc(30px * 5);
        overflow-y: auto;

        border-top: 2px solid var(--primary-lighter);
    }

    #projectArea :global(button.color-border) {
        border-bottom: 2px solid var(--border-color);
        outline-color: var(--border-color);
    }

    .seperator {
        width: 1px;
        height: 100%;
        background-color: var(--primary);
    }
</style><|MERGE_RESOLUTION|>--- conflicted
+++ resolved
@@ -1,31 +1,8 @@
 <script lang="ts">
     import type { Tree } from "../../../types/Projects"
     import { ShowType } from "../../../types/Show"
-<<<<<<< HEAD
-    import { actions, activeFocus, activeProject, activeShow, dictionary, drawer, focusMode, folders, fullColors, labelsDisabled, openedFolders, projects, projectTemplates, projectView, showRecentlyUsedProjects, sorted, special } from "../../stores"
+    import { actions, activeFocus, activeProject, activeShow, dictionary, drawer, focusMode, folders, fullColors, labelsDisabled, openedFolders, projects, projectTemplates, projectView, showRecentlyUsedProjects, shows, sorted, special } from "../../stores"
     import { getAccess } from "../../utils/profile"
-=======
-    import {
-        actions,
-        activeFocus,
-        activeProject,
-        activeShow,
-        dictionary,
-        drawer,
-        focusMode,
-        folders,
-        fullColors,
-        labelsDisabled,
-        openedFolders,
-        projects,
-        projectTemplates,
-        projectView,
-        showRecentlyUsedProjects,
-        shows,
-        sorted,
-        special
-    } from "../../stores"
->>>>>>> f4c4de3d
     import { getActionIcon } from "../actions/actions"
     import { clone, keysToID, removeDuplicateValues, sortByName, sortByTimeNew } from "../helpers/array"
     import { getContrast } from "../helpers/color"
@@ -311,11 +288,7 @@
                                         {/if}
                                     </Button>
                                 {:else}
-<<<<<<< HEAD
-                                    <ShowButton id={show.id} {show} {index} class={projectReadOnly ? "" : `context #project_${getContextMenuId(show.type)}__project`} icon />
-=======
-                                    <ShowButton id={show.id} {show} {index} class="context #{pcoLink ? 'pco_item__' : ''}project_{getContextMenuId(show.type)}__project" icon />
->>>>>>> f4c4de3d
+                                    <ShowButton id={show.id} {show} {index} class={projectReadOnly ? "" : `context #${pcoLink ? 'pco_item__' : ''}project_${getContextMenuId(show.type)}__project`} icon />
                                 {/if}
                             </SelectElem>
                         {/each}
