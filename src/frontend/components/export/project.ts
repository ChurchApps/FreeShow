// ----- FreeShow -----
// Function for exporting project/shows as a project (.project)

import { get } from "svelte/store"
import { EXPORT } from "../../../types/Channels"
import type { Project, ProjectShowRef } from "../../../types/Projects"
import type { SlideData } from "../../../types/Show"
import { dataPath, folders, media, overlays as overlayStores, showsCache, special } from "../../stores"
import { send } from "../../utils/request"
import { clone } from "../helpers/array"
import { loadShows } from "../helpers/setShow"
import { formatToFileName } from "../helpers/show"
import { _show } from "../helpers/shows"
<<<<<<< HEAD
import type { Overlays, Shows, SlideData } from "../../../types/Show"
=======
>>>>>>> fc07ad37

export async function exportProject(project: Project) {
    let shows: Shows = {}
    let files: string[] = []
    let overlays: Overlays = {}

    // get project
    project = clone(project)
    let parentFolder = get(folders)[project.parent]?.name || ""
    project.parent = "/" // place on root

    // project items
    const getProjectItems = {
        show: (showRef: ProjectShowRef) => {
            shows[showRef.id] = clone(get(showsCache)[showRef.id])

            let refs = _show(showRef.id).layouts().ref()
            let mediaIds: string[] = []

            refs.forEach((ref) => {
                ref.forEach(({ data }: { data: SlideData }) => {
                    // background
                    let background = data.background
                    if (background) mediaIds.push(background)

                    // audio
                    let audio = data.audio || []
                    mediaIds.push(...audio)

                    // overlays
                    let overlays = data.overlays || []
                    overlays.forEach(getOverlay)
                })
            })

            // get media file paths
            let media = _show(showRef.id).get("media")
            mediaIds.forEach((id) => {
                getFile(media[id].path || media[id].id)
            })

            // get media from "Media" items
            let slides = shows[showRef.id].slides
            Object.values(slides).forEach(({ items }) => {
                items.forEach((item) => {
                    if (item.type === "media") {
                        getFile(item.src || "")
                    }
                })
            })

            // TODO: timers etc.
        },
        video: (showRef: ProjectShowRef) => getFile(showRef.id),
        image: (showRef: ProjectShowRef) => getFile(showRef.id),
        audio: (showRef: ProjectShowRef) => getFile(showRef.id),
        ppt: (showRef: ProjectShowRef) => getFile(showRef.id),
        pdf: (showRef: ProjectShowRef) => getFile(showRef.id),
        overlay: (showRef: ProjectShowRef) => getOverlay(showRef.id),
        player: () => {
            // do nothing
        },
        section: () => {
            // do nothing
        },
    }

    let projectItems = project.shows

    // load shows
    let showIds = projectItems.filter((a) => (a.type || "show") === "show").map((a) => a.id)
    await loadShows(showIds)

    projectItems.map(getItem)

    // remove duplicates
    files = [...new Set(files)]

    // set data
    const projectData: any = { project, parentFolder, shows, overlays }
    let includeMediaFiles = get(special).projectIncludeMedia ?? true
    if (includeMediaFiles) {
        projectData.files = files

        let mediaData: any = {}
        files.forEach((path) => {
            if (!get(media)[path]) return

            let data = clone(get(media)[path])
            // delete data.info
            mediaData[path] = data
        })
        if (Object.keys(mediaData).length) projectData.media = mediaData
    }

    // export to file
    send(EXPORT, ["GENERATE"], { type: "project", path: get(dataPath), name: formatToFileName(project.name), file: projectData })

    function getItem(showRef: ProjectShowRef) {
        let type = showRef.type || "show"

        if (!getProjectItems[type]) {
            console.log("Missing project type:", type)
            return
        }

        getProjectItems[type](showRef)
    }

    function getFile(path: string) {
        files.push(path)
    }

    function getOverlay(id: string) {
        if (!get(overlayStores)[id] || overlays[id]) return

        overlays[id] = clone(get(overlayStores)[id])

<<<<<<< HEAD
    // store as base64 ?
    // let base64 = await toDataURL(showRef.id)
    // media[showRef.id] = base64
=======
        // get media data from overlay "Media" items
        get(overlayStores)[id].items.forEach((item) => {
            if (item.type === "media" && item.src) {
                getFile(item.src)
            }
        })
    }
>>>>>>> fc07ad37
}<|MERGE_RESOLUTION|>--- conflicted
+++ resolved
@@ -11,10 +11,7 @@
 import { loadShows } from "../helpers/setShow"
 import { formatToFileName } from "../helpers/show"
 import { _show } from "../helpers/shows"
-<<<<<<< HEAD
 import type { Overlays, Shows, SlideData } from "../../../types/Show"
-=======
->>>>>>> fc07ad37
 
 export async function exportProject(project: Project) {
     let shows: Shows = {}
@@ -133,11 +130,6 @@
 
         overlays[id] = clone(get(overlayStores)[id])
 
-<<<<<<< HEAD
-    // store as base64 ?
-    // let base64 = await toDataURL(showRef.id)
-    // media[showRef.id] = base64
-=======
         // get media data from overlay "Media" items
         get(overlayStores)[id].items.forEach((item) => {
             if (item.type === "media" && item.src) {
@@ -145,5 +137,4 @@
             }
         })
     }
->>>>>>> fc07ad37
 }