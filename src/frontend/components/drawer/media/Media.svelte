--- conflicted
+++ resolved
@@ -25,12 +25,7 @@
     import Media from "./MediaCard.svelte"
     import MediaGrid from "./MediaGrid.svelte"
     import { loadFromPixabay } from "./pixabay"
-<<<<<<< HEAD
-=======
     import { loadFromUnsplash } from "./unsplash"
-    import { send } from "../../../utils/request"
-    import { clearBackground } from "../../output/clear"
->>>>>>> 118f4e3e
 
     export let active: string | null
     export let searchValue: string = ""
