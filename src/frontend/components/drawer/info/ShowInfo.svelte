--- conflicted
+++ resolved
@@ -150,10 +150,6 @@
         opacity: 0.8;
 
         overflow: hidden;
-<<<<<<< HEAD
-        direction: rtl;
-=======
         /* direction: rtl; */
->>>>>>> 1245732d
     }
 </style>