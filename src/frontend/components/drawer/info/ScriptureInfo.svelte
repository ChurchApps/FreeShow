--- conflicted
+++ resolved
@@ -92,12 +92,7 @@
                 if ($scriptureSettings.verseNumbers) {
                     let size = 50
                     if (i === 0) size *= 2
-<<<<<<< HEAD
-                    let verseNumberStyle =
-                        "font-size: " + size + "px;color: " + ($scriptureSettings.numberColor || "#919191") + ";" + template[bibleIndex]?.lines?.[0].text?.[0].style || ""
-=======
                     let verseNumberStyle = "font-size: " + size + "px;color: " + ($scriptureSettings.numberColor || "#919191") + ";" + template[bibleIndex]?.lines?.[0].text?.[0].style || ""
->>>>>>> 6679b313
 
                     slideArr.lines![0].text.push({
                         value: s + " ",
@@ -157,13 +152,8 @@
 
     function createShow() {
         if (verseRange) {
-<<<<<<< HEAD
-            let newData = createSlides()
-            history({ id: "newShow", newData, location: { page: "show", project: $activeProject || undefined } })
-=======
             let { show } = createSlides()
             history({ id: "UPDATE", newData: { data: show, remember: { project: $activeProject } }, location: { page: "show", id: "show" } })
->>>>>>> 6679b313
         }
     }
 
