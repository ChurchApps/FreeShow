--- conflicted
+++ resolved
@@ -79,21 +79,11 @@
                 <Checkbox checked={$special.muteAudioWhenVideoPlays || false} on:change={(e) => updateSpecial(isChecked(e), "muteAudioWhenVideoPlays")} />
             </div>
         </CombinedInput>
-<<<<<<< HEAD
-
+          
         <CombinedInput>
             <p title={$dictionary.audio?.custom_output}><T id="audio.custom_output" /></p>
             <Dropdown style="width: 100%;" options={audioOutputs} value={audioOutputs.find((a) => a.id === $special.audioOutput)?.name || "—"} on:click={(e) => updateSpecial(e.detail?.id, "audioOutput")} />
         </CombinedInput>
-    </main>
-{:else if isPlaylist}
-    <main style="flex: 1;">
-        <CombinedInput>
-            <p><T id="settings.audio_crossfade" /></p>
-            <NumberInput value={activePlaylist?.crossfade || 0} max={30} step={0.5} decimals={1} fixed={1} on:change={(e) => updatePlaylist(active, "crossfade", e.detail)} />
-        </CombinedInput>
-=======
->>>>>>> ea3d0fa2
 
         {#if isPlaylist}
             <h5 style="color: var(--secondary);"><T id="audio.playlist_settings" /></h5>
