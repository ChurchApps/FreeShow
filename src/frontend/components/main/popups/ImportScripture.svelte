--- conflicted
+++ resolved
@@ -2,16 +2,10 @@
     import { uid } from "uid"
     import { Main } from "../../../../types/IPC/Main"
     import type { BibleCategories } from "../../../../types/Tabs"
-<<<<<<< HEAD
     import { sendMain } from "../../../IPC/main"
-    import { dictionary, isDev, labelsDisabled, language, scriptures } from "../../../stores"
-    import { replace } from "../../../utils/languageData"
-=======
     import { dictionary, labelsDisabled, language, scriptures } from "../../../stores"
     import { replace } from "../../../utils/languageData"
-    import { send } from "../../../utils/request"
     import { customBibleData } from "../../drawer/bible/scripture"
->>>>>>> fc07ad37
     import { sortByName } from "../../helpers/array"
     import Icon from "../../helpers/Icon.svelte"
     import T from "../../helpers/T.svelte"
