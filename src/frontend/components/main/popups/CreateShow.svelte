<script lang="ts">
  import { ShowObj } from "../../../classes/Show"
  import { convertText } from "../../../converters/txt"
  import { activePopup, activeProject, categories, dictionary, drawerTabsData, formatNewShow, splitLines } from "../../../stores"
  import { sortObject } from "../../helpers/array"
  import { history } from "../../helpers/history"
  import Icon from "../../helpers/Icon.svelte"
  import { checkName } from "../../helpers/show"
  import T from "../../helpers/T.svelte"
  import Button from "../../inputs/Button.svelte"
  import Checkbox from "../../inputs/Checkbox.svelte"
  import Dropdown from "../../inputs/Dropdown.svelte"
  import NumberInput from "../../inputs/NumberInput.svelte"
  import TextArea from "../../inputs/TextArea.svelte"
  import TextInput from "../../inputs/TextInput.svelte"

  function textToShow() {
    let sections = values.text.split("\n\n").filter((a: any) => a.length)

    // let metaData: string = ""
    // if (sections[1] && sections[0]?.split("\n").length < 3) metaData = sections.splice(0, 1)[0]
    let category = selectedCategory.id.length ? selectedCategory.id : null

    if (sections.length) {
      convertText({ name: values.name, category, text: values.text })
    } else {
      let show = new ShowObj(false, category)
      show.name = checkName(values.name)
      history({ id: "newShow", newData: { show }, location: { page: "show", project: $activeProject } })
    }
    values = { name: "", text: "" }
    activePopup.set(null)
  }

  $: console.log(values.text)

  const changeValue = (e: any, key: string = "text") => (values[key] = e.target.value)
  let values: any = {
    text: "",
    name: "",
  }

  function keydown(e: any) {
    if (e.key !== "Enter" || !(e.ctrlKey || e.metaKey)) return
    ;(document.activeElement as any)?.blur()
    textToShow()
  }

  const cats: any = [
    { id: "", name: "—" },
    ...sortObject(
      Object.keys($categories).map((id) => ({ id, name: $categories[id].default ? `$:${$categories[id].name}:$` : $categories[id].name })),
      "name"
    ),
  ]
  let selectedCategory: any =
<<<<<<< HEAD
    $drawerTabsData.shows.activeSubTab && $categories[$drawerTabsData.shows.activeSubTab] ? cats.find((a: any) => a.id === $drawerTabsData.shows.activeSubTab) : cats[0]
=======
    $drawerTabsData.shows?.activeSubTab && $categories[$drawerTabsData.shows.activeSubTab] ? cats.find((a: any) => a.id === $drawerTabsData.shows.activeSubTab) : cats[0]
>>>>>>> b1110ea4

  const inputs: any = {
    formatNewShow: (e: any) => formatNewShow.set(e.target.checked),
  }

  let showMore: boolean = false
</script>

<svelte:window on:keydown={keydown} />

<div class="section">
  <p><T id="show.name" /></p>
  <TextInput autofocus value={values.name} on:change={(e) => changeValue(e, "name")} style="width: 50%;height: 30px;" />
</div>
<div class="section">
  <p><T id="show.category" /></p>
  <Dropdown options={cats} value={selectedCategory.name} on:click={(e) => (selectedCategory = e.detail)} style="width: 50%;" />
</div>
<br />

<Button on:click={() => (showMore = !showMore)} dark center>
  <Icon id="options" right />
  <T id="create_show.more_options" />
</Button>
{#if showMore}
  <div class="section">
    <p><T id="create_show.format_new_show" /></p>
    <Checkbox checked={$formatNewShow} on:change={inputs.formatNewShow} />
  </div>
  <div class="section">
    <p><T id="create_show.split_lines" /></p>
    <NumberInput
      value={$splitLines}
      max={100}
      buttons={false}
      outline
      on:change={(e) => {
        splitLines.set(e.detail)
      }}
    />
  </div>
{/if}

<br />
<!-- TODO: show example? -->
<span><T id="show.quick_lyrics" /></span>
<TextArea placeholder={$dictionary.create_show?.quick_example} style="height: 250px;min-width: 500px;" value={values.text} on:input={(e) => changeValue(e)} />
<Button on:click={textToShow} style="width: 100%;margin-top: 10px;color: var(--secondary);" dark center>
  {#if values.text.trim().length > 0}
    <T id="new.show" />
  {:else}
    <T id="new.empty_show" />
  {/if}
</Button>

<style>
  .section {
    display: flex;
    justify-content: space-between;
    align-items: center;
    margin: 3px 0;
  }

  .section :global(.dropdown) {
    position: absolute;
    width: 100% !important;
  }

  .section :global(.numberInput input) {
    width: 80px;
    background-color: var(--primary-darker);
  }
</style><|MERGE_RESOLUTION|>--- conflicted
+++ resolved
@@ -54,11 +54,7 @@
     ),
   ]
   let selectedCategory: any =
-<<<<<<< HEAD
-    $drawerTabsData.shows.activeSubTab && $categories[$drawerTabsData.shows.activeSubTab] ? cats.find((a: any) => a.id === $drawerTabsData.shows.activeSubTab) : cats[0]
-=======
     $drawerTabsData.shows?.activeSubTab && $categories[$drawerTabsData.shows.activeSubTab] ? cats.find((a: any) => a.id === $drawerTabsData.shows.activeSubTab) : cats[0]
->>>>>>> b1110ea4
 
   const inputs: any = {
     formatNewShow: (e: any) => formatNewShow.set(e.target.checked),
