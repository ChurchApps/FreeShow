<script lang="ts">
    import { draw, drawSettings, drawTool, outputs } from "../../stores"
    import { getActiveOutputs, getOutputResolution } from "../helpers/output"
    import Output from "../output/Output.svelte"
    import { getStyleResolution } from "../slide/getStyleResolution"

    $: outputId = getActiveOutputs($outputs, true, true, true)[0]
    // $: ref = $activeShow?.id ? getLayoutRef() : null
    // $: currentOutput = $outputs[outputId] || {}
    // $: Slide = currentOutput.out?.slide && ref ? _show().slides([ref[currentOutput.out.slide.index!]?.id]).get()[0] : null

    let width: number = 0
    let height: number = 0
    // Slide?.settings?.resolution
    $: resolution = getOutputResolution(outputId, $outputs, true)
    let ratio: number = 0

<<<<<<< HEAD
    let parent: HTMLElement | undefined
=======
    let initial: ["x" | "y", number] = ["y", 0]
    let parent: any
>>>>>>> fc07ad37
    function onMouseMove(e: any) {
        let slide = e.target.closest(".slide")

        if ((!e.buttons && $drawSettings[$drawTool]?.hold) || e.target.closest(".parent") !== parent || !slide) {
            draw.set(null)
            initial = ["y", 0]
            return
        }

        let centerElem = slide.closest(".parent")?.closest(".center")

        let x = (e.clientX - slide.offsetLeft - (centerElem?.offsetLeft || 0)) / ratio
        let y = (e.clientY - slide.offsetTop - (centerElem?.offsetTop || 0)) / ratio

        // straight
        let mode: "x" | "y" = e.shiftKey ? "x" : "y"
        if (!initial[1] || initial[0] !== mode) initial = [mode, mode === "x" ? x : y]
        if ($drawSettings[$drawTool]?.straight) {
            if (mode === "x") x = initial[1]
            else y = initial[1]
        }

        if ($drawTool === "pointer" || $drawTool === "focus") {
            let size = $drawSettings[$drawTool]?.size
            x -= size / 2
            y -= size / 2
        }

        draw.set({ x, y, resolution })
    }

    const wheel = (e: any) => {
        if (draw === null || !$drawSettings[$drawTool]?.size || e.target.closest(".parent") !== parent || !e.target.closest(".slide")) return

        drawSettings.update((a) => {
            let newSize = 10
            if (e.altKey) newSize = 1
            if (e.ctrlKey || e.metaKey) newSize = 25

            let direction: number = e.deltaY > 0 ? 1 : -1
            const previousSize = a[$drawTool].size
            newSize = Math.max(1, Math.min(2000, previousSize - newSize * direction))

            let sizeDiff = newSize - previousSize
            a[$drawTool].size = newSize

            if ($drawTool === "zoom") sizeDiff = 0
            if ($draw) draw.set({ x: $draw.x - sizeDiff / 2, y: $draw.y - sizeDiff / 2, resolution })

            return a
        })
    }
</script>

<svelte:window
    on:mouseup={() => {
        if ($drawSettings[$drawTool]?.hold) draw.set(null)
    }}
    on:mousemove={onMouseMove}
/>

<div class="parent" bind:this={parent} bind:offsetWidth={width} bind:offsetHeight={height}>
    <div style="width: 100%;height: 100%;display: flex;flex-direction: column;justify-content: center;" on:mousedown={onMouseMove} on:wheel|passive={wheel}>
        <Output {outputId} style={getStyleResolution(resolution, width, height, "fit")} bind:ratio mirror />
    </div>
</div>

<style>
    .parent {
        width: 100%;
        height: 100%;
        display: flex;
        justify-content: center;
        align-items: center;
        /* padding: 10px; */
        overflow: auto;
    }
</style><|MERGE_RESOLUTION|>--- conflicted
+++ resolved
@@ -15,12 +15,8 @@
     $: resolution = getOutputResolution(outputId, $outputs, true)
     let ratio: number = 0
 
-<<<<<<< HEAD
-    let parent: HTMLElement | undefined
-=======
     let initial: ["x" | "y", number] = ["y", 0]
     let parent: any
->>>>>>> fc07ad37
     function onMouseMove(e: any) {
         let slide = e.target.closest(".slide")
 
