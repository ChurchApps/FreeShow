--- conflicted
+++ resolved
@@ -242,7 +242,6 @@
 
     <!-- slide -->
     {#if slide && layers.includes("slide")}
-<<<<<<< HEAD
         {#if slide.type === "pdf"}
             <span style="zoom: {1 / ratio};">
                 <PdfOutput {slide} {currentStyle} transition={transitions.text} />
@@ -266,25 +265,6 @@
                 {isKeyOutput}
             />
         {/if}
-=======
-        <SlideContent
-            {outputId}
-            outSlide={slide}
-            {slideData}
-            {currentSlide}
-            {currentStyle}
-            {animationData}
-            {currentLineId}
-            {lines}
-            {ratio}
-            {mirror}
-            {preview}
-            customTemplate={currentStyle.template}
-            transition={transitions.text}
-            transitionEnabled={(!mirror || preview) && transitions.text?.type !== "none" && !!transitions.text?.duration}
-            {isKeyOutput}
-        />
->>>>>>> 94083294
     {/if}
 
     {#if layers.includes("overlays")}
