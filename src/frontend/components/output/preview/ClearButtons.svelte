<script lang="ts">
    import { createEventDispatcher } from "svelte"
    import { clearAudio } from "../../../audio/audioFading"
    import { activeSlideRecording, dictionary, isFadingOut, labelsDisabled, outLocked, outputCache, outputs, overlayTimers, playingAudio, playingMetronome, styles } from "../../../stores"
    import { presentationControllersKeysDisabled } from "../../../utils/shortcuts"
    import Icon from "../../helpers/Icon.svelte"
    import { getActiveOutputs, getOutputContent, isOutCleared } from "../../helpers/output"
    import T from "../../helpers/T.svelte"
    import Button from "../../inputs/Button.svelte"
    import { clearAll, clearBackground, clearOverlays, clearSlide, clearTimers, restoreOutput } from "../clear"
    import MaterialButton from "../../inputs/MaterialButton.svelte"

    export let autoChange: any
    export let activeClear: any

    $: audioCleared = !Object.keys($playingAudio).length && !$playingMetronome
    $: allCleared = isOutCleared(null, $outputs) && audioCleared
    $: if (allCleared) autoChange = true

    let enableRestore = false
    let restoreTimeout: NodeJS.Timeout | null = null
    $: if ($outputCache) {
        enableRestore = false
        if (restoreTimeout) clearTimeout(restoreTimeout)
        restoreTimeout = setTimeout(() => (enableRestore = true), 1000)
    }
    $: if (!allCleared) {
        enableRestore = false
        outputCache.set(null)
    }

    // ACTIONS

    const clearActions = {
        background: () => clearBackground(),
        slide: () => clearSlide(),
        overlays: () => clearOverlays(),
        audio: () => clearAudio("", { clearPlaylist: true, commonClear: true }),
        nextTimer: () => clearTimers()
    }

    function clear(key: string) {
        if ($outLocked || !clearActions[key]) return
        autoChange = true

        clearActions[key]()
    }

    let dispatch = createEventDispatcher()
    function openPreview(key: string) {
        if (activeClear === key) {
            autoChange = true
            activeClear = null
            return
        }

        autoChange = false
        dispatch("update", key)
    }

    $: outputContent = getOutputContent("", $outputs)

    $: backgroundCleared = isOutCleared("background", $outputs)
    $: output = $outputs[getActiveOutputs($outputs, true, true, true)[0]] || {}
    $: outputStyle = $styles[output.style || ""] || {}
    $: canDisplayStyleBG = !outputStyle.clearStyleBackgroundOnText || (!output.out?.slide && !output.out?.background)
    $: styleBackground = backgroundCleared && !$outLocked && outputStyle.backgroundImage && canDisplayStyleBG

    $: slideCleared = isOutCleared("slide", $outputs)

    $: effectsCleared = isOutCleared("effects", $outputs, true)
    $: overlayCleared = isOutCleared("overlays", $outputs, true)
    $: lockedOverlay = !overlayCleared && isOutCleared("overlays", $outputs, false)

    $: slideTimerCleared = isOutCleared("transition", $outputs)

    // audio fade out
    let audioIcon = "audio"
    $: if ($isFadingOut) startAudioIcon()
    else audioIcon = "audio"
    function startAudioIcon() {
        audioIcon = "volume"
        setTimeout(() => {
            if (!$isFadingOut) return
            audioIcon = "volume_down"

            setTimeout(() => {
                if (!$isFadingOut) return
                audioIcon = "volume_off"

                setTimeout(() => {
                    if (!$isFadingOut) return
                    startAudioIcon()
                }, 1000)
            }, 400)
        }, 400)
    }
</script>

<div class="clear">
    <span>
        {#if allCleared && $outputCache && $outputCache?.slide?.type !== "ppt"}
<<<<<<< HEAD
            <Button class="clearAll" disabled={$outLocked || !enableRestore} on:click={restoreOutput} dark center>
=======
            <Button style="padding: 0.45em 0.8em;" class="clearAll" disabled={$outLocked || !enableRestore} on:click={restoreOutput} dark center>
>>>>>>> b7fc875c
                <Icon id="reset" size={1.2} right={!$labelsDisabled} white />
                {#if !$labelsDisabled}<T id={"preview.restore_output"} />{/if}
            </Button>
        {:else}
            <Button style="padding: 0.45em 0.8em;" class="clearAll" disabled={$outLocked || allCleared} on:click={() => clearAll(true)} title="{$dictionary.clear?.all} [esc]" red dark center>
                <Icon id="clear" size={1.2} right={!$labelsDisabled} white />
                {#if !$labelsDisabled}<T id={"clear.all"} />{/if}
            </Button>
        {/if}
    </span>

    <span class="group">
        {#if outputContent?.type !== "pdf" && outputContent?.type !== "ppt"}
            <div class="combinedButton">
                <Button
                    style={styleBackground ? "opacity: 0.5;cursor: default;" : ""}
                    disabled={($outLocked || backgroundCleared) && !styleBackground}
                    on:click={() => clear("background")}
                    title={$outLocked || backgroundCleared ? "" : $dictionary.clear?.background + " [F1]"}
                    dark
                    red
                    center
                >
                    <Icon id="background" size={1.2} white />
                </Button>
                {#if !allCleared}
                    <MaterialButton style="padding: 2px !important;min-height: 15px;" isActive={activeClear === "background"} disabled={backgroundCleared} on:click={() => openPreview("background")} title="preview.background">
                        {#if activeClear === "background"}
                            <Icon style="opacity: 0.8;" id="expand" size={0.7} white />
                        {/if}
                    </MaterialButton>
                {/if}
            </div>
        {/if}

        <div class="combinedButton">
            <Button disabled={$outLocked || slideCleared} on:click={() => clear("slide")} title={$dictionary.clear?.slide + " [F2]"} dark red center>
                <!-- PDFs are visually the background layer as it is toggled by the style "Background" layer, but it behaves as a slide in the code -->
                <!-- display recording icon here if a slide recoring is playing -->
                <Icon id={outputContent?.type === "pdf" ? "background" : $activeSlideRecording ? "record" : "slide"} size={1.2} white />
            </Button>
            {#if !allCleared}
                <MaterialButton style="padding: 2px !important;min-height: 15px;" isActive={activeClear === "slide"} disabled={slideCleared} on:click={() => openPreview("slide")} title="preview.slide">
                    {#if activeClear === "slide"}
                        <Icon style="opacity: 0.8;" id="expand" size={0.7} white />
                    {/if}
                </MaterialButton>
            {/if}
        </div>

        <div class="combinedButton">
            <Button
                style={lockedOverlay ? "opacity: 0.5;cursor: default;" : ""}
                disabled={$outLocked || (overlayCleared && effectsCleared)}
                on:click={() => clear("overlays")}
                title={lockedOverlay ? "" : $dictionary.clear?.overlays + " [F3]"}
                dark
                red
                center
            >
                <Icon id="overlays" size={1.2} white />
            </Button>
            {#if !allCleared}
                <MaterialButton style="padding: 2px !important;min-height: 15px;" isActive={activeClear === "overlays"} disabled={overlayCleared} on:click={() => openPreview("overlays")} title="preview.overlays">
                    {#if activeClear === "overlays"}
                        <Icon style="opacity: 0.8;" id="expand" size={0.7} white />
                    {/if}
                </MaterialButton>
            {/if}
        </div>

        <div class="combinedButton">
            <Button disabled={$outLocked || audioCleared} on:click={() => clear("audio")} title={$dictionary.clear?.audio + " [F4]"} dark red center>
                <Icon id={audioIcon} size={1.2} white />
            </Button>
            {#if !allCleared}
                <MaterialButton style="padding: 2px !important;min-height: 15px;" isActive={activeClear === "audio"} disabled={audioCleared} on:click={() => openPreview("audio")} title="preview.audio">
                    {#if activeClear === "audio"}
                        <Icon style="opacity: 0.8;" id="expand" size={0.7} white />
                    {/if}
                </MaterialButton>
            {/if}
        </div>

        {#if outputContent?.type !== "pdf"}
            <div class="combinedButton">
                <Button
                    disabled={$outLocked || (slideTimerCleared && activeClear !== "nextTimer")}
                    on:click={() => clear("nextTimer")}
                    title={$dictionary.clear?.[Object.keys($overlayTimers).length ? "timer" : "nextTimer"] + (presentationControllersKeysDisabled() ? " [F5]" : "")}
                    dark
                    red
                    center
                >
                    <Icon id="clock" size={1.2} white />
                </Button>
                {#if !allCleared}
                    <MaterialButton
                        style="padding: 2px !important;min-height: 15px;"
                        isActive={activeClear === "nextTimer"}
                        disabled={slideTimerCleared && activeClear !== "nextTimer"}
                        on:click={() => openPreview("nextTimer")}
                        title="preview.nextTimer"
                    >
                        {#if activeClear === "nextTimer"}
                            <Icon style="opacity: 0.8;" id="expand" size={0.7} white />
                        {/if}
                    </MaterialButton>
                {/if}
            </div>
        {/if}
    </span>
</div>

<style>
    .clear {
        display: flex;
        flex-direction: column;
    }

    :global(.clearAll) {
        width: 100%;
    }

    .group {
        display: flex;
        flex-wrap: wrap;
        align-items: center;
    }
    .group :global(button) {
        flex-grow: 1;
        /* height: 40px; */

        border-radius: 0;
    }
    .clear :global(button:disabled) {
        background-color: var(--primary) !important;
    }
    .group :global(button.isActive) {
        border: none !important;
        border-right: 1px solid var(--primary-lighter) !important;
        border-left: 1px solid var(--primary-lighter) !important;
    }

    .combinedButton {
        display: flex;
        flex-direction: column;
        flex-grow: 1;
    }
    .combinedButton :global(button:last-child) {
        padding: 5px !important;
    }
</style><|MERGE_RESOLUTION|>--- conflicted
+++ resolved
@@ -100,11 +100,7 @@
 <div class="clear">
     <span>
         {#if allCleared && $outputCache && $outputCache?.slide?.type !== "ppt"}
-<<<<<<< HEAD
-            <Button class="clearAll" disabled={$outLocked || !enableRestore} on:click={restoreOutput} dark center>
-=======
             <Button style="padding: 0.45em 0.8em;" class="clearAll" disabled={$outLocked || !enableRestore} on:click={restoreOutput} dark center>
->>>>>>> b7fc875c
                 <Icon id="reset" size={1.2} right={!$labelsDisabled} white />
                 {#if !$labelsDisabled}<T id={"preview.restore_output"} />{/if}
             </Button>
