<script lang="ts">
    import { onDestroy, onMount } from "svelte"
    import { MAIN } from "../../../../types/Channels"
    import { activePopup, companion, connections, dataPath, disabledServers, maxConnections, outputs, pcoConnected, popupData, ports, remotePassword, serverData } from "../../../stores"
    import { destroy, receive, send } from "../../../utils/request"
    import Icon from "../../helpers/Icon.svelte"
    import T from "../../helpers/T.svelte"
    import { clone, keysToID, sortByName } from "../../helpers/array"
    import { checkWindowCapture, getActiveOutputs } from "../../helpers/output"
    import Button from "../../inputs/Button.svelte"
    import Checkbox from "../../inputs/Checkbox.svelte"
    import CombinedInput from "../../inputs/CombinedInput.svelte"
    import Dropdown from "../../inputs/Dropdown.svelte"
    import NumberInput from "../../inputs/NumberInput.svelte"
    import TextInput from "../../inputs/TextInput.svelte"

    const setRemotePassword = (e: any) => remotePassword.set(e.target.value)

    let ip = "localhost"
    let listenerId = "IP_ADDRESS"
    onMount(() => send(MAIN, ["IP"]))
    receive(MAIN, { IP: (a: any) => getIP(a) }, listenerId)
    // receive(MAIN, { IP: (a: any) => (ip = a["Wi-Fi"]?.filter((a: any) => a.family === "IPv4")[0].address) })
    onDestroy(() => destroy(MAIN, listenerId))

    function getIP(nets: any) {
        let results: any = {}
        for (const name of Object.keys(nets)) {
            for (const net of nets[name]) {
                // Skip over non-IPv4 and internal (i.e. 127.0.0.1) addresses
                // 'IPv4' is in Node <= 17, from 18 it's a number 4 or 6
                const familyV4Value = typeof net.family === "string" ? "IPv4" : 4
                if (net.family === familyV4Value && !net.internal) {
                    if (!results[name]) results[name] = []
                    results[name].push(net.address)
                }
            }
        }

        ip = results["en0"]?.[0] || results["eth0"]?.[0] || results["Wi-Fi"]?.[0] || Object.values(results)[0]?.[0] || "localhost"
    }

    function reset() {
        remotePassword.set(randomNumber(1000, 9999).toString())
        ports.set({ remote: 5510, stage: 5511 })
        maxConnections.set(10)
        disabledServers.set({})
        serverData.set({})
    }

    const randomNumber = (from: number, to: number): number => Math.floor(Math.random() * (to - from)) + from

    function updatePort(e: any, id: string) {
        let port = Number(e.detail)
        if (Object.values($ports).includes(port)) return
        ports.update((a) => {
            a[id] = port
            return a
        })
    }

    function toggleServer(e: any, id: string) {
        let value = !e.target.checked

        disabledServers.update((a) => {
            a[id] = value
            return a
        })

        if (id === "output_stream") {
            if ($serverData?.output_stream?.outputId && !$outputs[$serverData.output_stream.outputId]) {
                serverData.update((a) => {
                    delete a.output_stream.outputId
                    return a
                })
            }

            checkWindowCapture()
        }
    }

    function toggleCompanion(e: any) {
        let value = e.target.checked

        companion.update((a) => {
            a.enabled = value
            return a
        })

        if (value) send(MAIN, ["WEBSOCKET_START"], $ports.companion)
        else send(MAIN, ["WEBSOCKET_STOP"])
    }

    // output
    $: outputsList = getList(clone($outputs))
    function getList(outputs) {
        let list = keysToID(outputs).filter((a) => !a.isKeyOutput && a.enabled === true)
        return sortByName(list)
    }

    function setOutputId(e: any) {
        let outputId = e.detail.id

        serverData.update((a) => {
            if (!a.output_stream) a.output_stream = {}
            a.output_stream.outputId = outputId

            return a
        })
    }

    $: enableOutputSelector = ($serverData?.output_stream?.outputId && $outputs[$serverData.output_stream.outputId]) || (getActiveOutputs($outputs, false, true).length > 1 && $disabledServers.output_stream === false)

    function restart() {
        send(MAIN, ["START"], { ports: $ports, max: $maxConnections, disabled: $disabledServers })
    }

    // restart servers on toggle on/off
    let initialServerState = JSON.stringify($disabledServers)
    $: if (JSON.stringify($disabledServers) !== initialServerState) restart()

    $: console.log($connections)

    const servers = [
        { id: "remote", name: "RemoteShow", defaultPort: 5510, icon: "connection", enabledByDefault: true },
        { id: "stage", name: "StageShow", defaultPort: 5511, icon: "stage", enabledByDefault: true },
        { id: "controller", name: "ControlShow", defaultPort: 5512, icon: "connection", enabledByDefault: false },
        { id: "output_stream", name: "OutputShow", defaultPort: 5513, icon: "stage", enabledByDefault: false },
        // Bitfocus Companion (WebSocket/REST)
        { id: "companion", name: "WebSocket/REST/OSC (Companion)", defaultPort: 5505, icon: "companion", enabledByDefault: false, url: "https://freeshow.app/docs/companion" },
        // { id: "rest", name: "REST Listener", defaultPort: 5506, icon: "companion", enabledByDefault: false, url: "https://freeshow.app/docs/api" },
    ]
    // Camera
    // Answer / Guess / Poll

<<<<<<< HEAD
=======
    // WIP do this on startup (if connected!)
>>>>>>> da25cdd7
    function pcoConnect() {
        if (!$pcoConnected) send(MAIN, ["PCO_LOAD_SERVICES"], { dataPath: $dataPath })
        else send(MAIN, ["PCO_DISCONNECT"])
    }
</script>

<!-- <CombinedInput>
    <Button style="width: 100%;" on:click={restart} center>
        <Icon id="refresh" right />
        <T id="settings.restart" />
    </Button>
</CombinedInput> -->

<!-- <div>
  <p><T id="settings.device_name" /></p>
  <TextInput style="max-width: 50%;" value={$os.name} light />
</div> -->

{#each servers as server}
    {@const disabled = server.id === "companion" ? $companion.enabled !== true : server.enabledByDefault ? $disabledServers[server.id] === true : $disabledServers[server.id] !== false}
    {@const connections = Object.keys($connections[server.id.toUpperCase()] || {})?.length || 0}
    <CombinedInput>
        <span style="flex: 1;">
            <Button
                style="width: 100%;"
                on:click={() => {
                    if (server.url) {
                        send(MAIN, ["URL"], server.url)
                        return
                    }

                    popupData.set({ ip, id: server.id })
                    activePopup.set("connect")
                }}
                {disabled}
            >
                <div style="margin: 0;">
                    <Icon id={server.icon} size={1.1} right />
                    <p style="min-width: fit-content;padding-right: 0;">
                        {server.name}
                        {#if connections}<span style="border: none;" class="connections">{connections}</span>{/if}
                        {#if server.url}<span style="margin-left: 5px;border: none;display: inline-flex;align-items: center;"><Icon id="launch" white /></span>{/if}
                    </p>
                </div>
            </Button>
        </span>
        <span style="display: flex;">
            <span style="flex: 1;">
                <span class="alignLeft">
                    {#if server.id === "companion"}
                        <Checkbox checked={$companion.enabled === true} on:change={toggleCompanion} />
                    {:else}
                        <Checkbox checked={server.enabledByDefault ? $disabledServers[server.id] !== true : $disabledServers[server.id] === false} on:change={(e) => toggleServer(e, server.id)} />
                    {/if}
                </span>
            </span>
            <span style="display: flex;flex: 1;">
                <span style="display: flex;align-items: center;padding: 0 10px;white-space:nowrap;"><T id="settings.port" />:</span>
                <NumberInput value={$ports[server.id] || server.defaultPort} on:change={(e) => updatePort(e, server.id)} min={1025} max={65535} buttons={false} />
            </span>
        </span>
    </CombinedInput>
{/each}

<br />

<CombinedInput>
    <p><T id="settings.max_connections" /></p>
    <NumberInput value={$maxConnections} on:change={(e) => maxConnections.set(e.detail)} max={100} />
</CombinedInput>

{#if $disabledServers.remote !== true}
    <CombinedInput>
        <p>RemoteShow <T id="settings.password" /></p>
        <TextInput style="max-width: 50%;" value={$remotePassword} light on:change={setRemotePassword} />
    </CombinedInput>
{/if}

{#if enableOutputSelector}
    <CombinedInput>
        <p>OutputShow <T id="midi.output" /></p>
        <Dropdown value={outputsList.find((a) => a.id === $serverData?.output_stream?.outputId)?.name || "—"} options={outputsList} on:click={setOutputId} />
    </CombinedInput>
{/if}
<!-- TODO: OutputShow set output... -->

<!-- Planning Center -->
<h3>Planning Center</h3>

<<<<<<< HEAD
<CombinedInput style="border-bottom: 2px solid {$pcoConnected ? '#27a827' : '#a82727'};">
    <Button on:click={pcoConnect} style="width: 100%;" center>
        <Icon id={$pcoConnected ? "logout" : "login"} right />
=======
<CombinedInput>
    <Button on:click={pcoConnect} style="width: 100%;" center>
>>>>>>> da25cdd7
        {#if $pcoConnected}
            Disconnect from Planning Center
        {:else}
            Connect to PlanningCenter
        {/if}
    </Button>
</CombinedInput>

<!-- <div>
  <p><T id="settings.allowed_connections" /></p>
  <span>(all, only phones, (laptops), ...)</span>
</div> -->

<div class="filler" />
<div class="bottom">
    <Button style="width: 100%;" on:click={reset} center>
        <Icon id="reset" right />
        <T id="actions.reset" />
    </Button>
</div>

<style>
    div:not(.scroll):not(.bottom):not(.filler) {
        display: flex;
        align-items: center;
        justify-content: space-between;
        margin: 5px 0;
        min-height: 38px;
    }

    .connections {
        display: flex;
        align-items: center;
        padding-left: 10px;
        opacity: 0.5;
        font-weight: normal;
    }

    .filler {
        height: 48px;
    }
    .bottom {
        position: absolute;
        bottom: 0;
        left: 0;
        width: 100%;
        background-color: var(--primary-darkest);

        display: flex;
        flex-direction: column;
    }

    h3 {
        color: var(--text);
        text-transform: uppercase;
        text-align: center;
        font-size: 0.9em;
        margin: 20px 0;
    }
</style><|MERGE_RESOLUTION|>--- conflicted
+++ resolved
@@ -133,10 +133,6 @@
     // Camera
     // Answer / Guess / Poll
 
-<<<<<<< HEAD
-=======
-    // WIP do this on startup (if connected!)
->>>>>>> da25cdd7
     function pcoConnect() {
         if (!$pcoConnected) send(MAIN, ["PCO_LOAD_SERVICES"], { dataPath: $dataPath })
         else send(MAIN, ["PCO_DISCONNECT"])
@@ -226,14 +222,9 @@
 <!-- Planning Center -->
 <h3>Planning Center</h3>
 
-<<<<<<< HEAD
 <CombinedInput style="border-bottom: 2px solid {$pcoConnected ? '#27a827' : '#a82727'};">
     <Button on:click={pcoConnect} style="width: 100%;" center>
         <Icon id={$pcoConnected ? "logout" : "login"} right />
-=======
-<CombinedInput>
-    <Button on:click={pcoConnect} style="width: 100%;" center>
->>>>>>> da25cdd7
         {#if $pcoConnected}
             Disconnect from Planning Center
         {:else}
@@ -293,4 +284,12 @@
         font-size: 0.9em;
         margin: 20px 0;
     }
+
+    h3 {
+        color: var(--text);
+        text-transform: uppercase;
+        text-align: center;
+        font-size: 0.9em;
+        margin: 20px 0;
+    }
 </style>