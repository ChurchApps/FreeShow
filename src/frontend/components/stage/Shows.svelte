--- conflicted
+++ resolved
@@ -8,11 +8,7 @@
     import StageSlide from "./StageSlide.svelte"
 
     function addSlide() {
-<<<<<<< HEAD
-        history({ id: "newStageShow", location: { page: "stage" } })
-=======
         history({ id: "UPDATE", location: { page: "stage", id: "stage" } })
->>>>>>> 6679b313
     }
 
     $: sortedStageSlides = Object.entries($stageShows)
