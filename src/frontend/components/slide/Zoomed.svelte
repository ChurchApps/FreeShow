--- conflicted
+++ resolved
@@ -7,13 +7,13 @@
     $: outputId = id || getActiveOutputs($outputs, true, true, true)[0]
 
     export let background: string = $styles[$outputs[outputId]?.style || ""]?.background || "#000000"
-<<<<<<< HEAD
     export let backgroundDuration = 800
     export let center = false
     export let zoom = true
     export let mirror = false
     export let showMirror = false
     export let disableStyle = false
+    export let isStage = false
     export let checkered = false
     export let border = false
     export let align = ""
@@ -26,27 +26,6 @@
     export let aspectRatio = true
     export let hideOverflow = true
     export let customZoom = 1
-=======
-    export let backgroundDuration: number = 800
-    export let center: boolean = false
-    export let zoom: boolean = true
-    export let mirror: boolean = false
-    export let showMirror: boolean = false
-    export let disableStyle: boolean = false
-    export let isStage: boolean = false
-    export let checkered: boolean = false
-    export let border: boolean = false
-    export let align: string = ""
-    export let drawZoom: number = 1
-
-    export let outline: string = ""
-    export let disabled: boolean = false
-
-    export let relative: boolean = false
-    export let aspectRatio: boolean = true
-    export let hideOverflow: boolean = true
-    export let customZoom: number = 1
->>>>>>> 66407485
     export let cropping: Cropping | undefined = { top: 0, right: 0, bottom: 0, left: 0 }
     export let resolution: Resolution = getResolution(null, { $outputs, $styles }, false, outputId)
     $: if (!isStage) resolution = getResolution(resolution, { $outputs, $styles }, false, outputId)
