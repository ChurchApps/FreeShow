--- conflicted
+++ resolved
@@ -13,11 +13,8 @@
     import SlideItems from "./SlideItems.svelte"
     import TextboxLines from "./TextboxLines.svelte"
     import { readAutoSizeCache, writeAutoSizeCache } from "./autosizeCache"
-<<<<<<< HEAD
-=======
     import { getItemText } from "../edit/scripts/textStyle"
     import { wait } from "../../utils/common"
->>>>>>> 4bf44652
 
     export let item: Item
     export let itemIndex = -1
@@ -334,11 +331,7 @@
         const cacheKey = buildAutoSizeCacheKey()
         const cacheSignature = buildAutoSizeSignature()
         const cachedResult = cacheKey ? readAutoSizeCache(cacheKey) : undefined
-<<<<<<< HEAD
-        if (cachedResult && cachedResult.signature === cacheSignature) {
-=======
         if (!isDynamic && cachedResult && cachedResult.signature === cacheSignature) {
->>>>>>> 4bf44652
             fontSize = cachedResult.fontSize
             if (item.type === "slide_tracker") {
                 markAutoSizeReady()
@@ -374,11 +367,7 @@
             return
         }
         if (fontSize !== item.autoFontSize) setItemAutoFontSize(fontSize)
-<<<<<<< HEAD
-        if (cacheKey) writeAutoSizeCache(cacheKey, { signature: cacheSignature, fontSize })
-=======
         if (!isDynamic && cacheKey) writeAutoSizeCache(cacheKey, { signature: cacheSignature, fontSize })
->>>>>>> 4bf44652
         markAutoSizeReady()
     }
 
