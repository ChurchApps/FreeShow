import { get } from "svelte/store"
import { IMPORT, OUTPUT } from "../../types/Channels"
import type { ShowType } from "../../types/Show"
import type { TopViews } from "../../types/Tabs"
import { menuClick } from "../components/context/menuClick"
import { clearAudio, playAudio } from "../components/helpers/audio"
import { copy, cut, deleteAction, duplicate, paste, selectAll } from "../components/helpers/clipboard"
import { history, redo, undo } from "../components/helpers/history"
import { displayOutputs, getActiveOutputs, refreshOut, setOutput } from "../components/helpers/output"
import { nextSlide, previousSlide } from "../components/helpers/showActions"
import { clearAll, clearBackground, clearSlide } from "../components/output/clear"
<<<<<<< HEAD
import { activeDrawerTab, activeEdit, activeFocus, activePage, activePopup, activeProject, currentWindow, drawer, focusMode, os, outLocked, outputs, projects, refreshEditSlide, selected, showsCache, special, volume } from "../stores"
=======
import { activeDrawerTab, activeEdit, activeFocus, activePage, activePopup, activeProject, currentWindow, drawer, focusedArea, focusMode, os, outLocked, outputs, projects, refreshEditSlide, selected, showsCache, special, volume } from "../stores"
>>>>>>> 94083294
import { drawerTabs } from "../values/tabs"
import { activeShow } from "./../stores"
import { hideDisplay, togglePanels } from "./common"
import { send } from "./request"
import { save } from "./save"
import { addSection } from "../converters/project"
import { addItem } from "../components/edit/scripts/itemHelpers"

const menus: TopViews[] = ["show", "edit", "stage", "draw", "settings"]

const ctrlKeys: any = {
    a: () => selectAll(),
    c: () => copy(),
    v: () => paste(),
    // give time for drawer to not toggle
    d: () => setTimeout(() => duplicate(get(selected))),
    x: () => cut(),
    e: () => activePopup.set("export"),
    i: () => activePopup.set("import"),
    n: () => createNew(),
    h: () => activePopup.set("history"),
    m: () => volume.set(get(volume) ? 0 : 1),
    o: () => displayOutputs(),
    s: () => save(),
    t: () => togglePanels(),
    y: () => redo(),
    z: () => undo(),
    Z: () => redo(),
    "?": () => activePopup.set("shortcuts"),
}

export const disablePopupClose = ["initialize", "cloud_method"]
const keys: any = {
    Escape: () => {
        let popupId = get(activePopup)

        // blur focused elements
        if (document.activeElement !== document.body) {
            ;(document.activeElement as HTMLElement).blur()

            if (!popupId && get(selected).id) setTimeout(() => selected.set({ id: null, data: [] }))
            return
        }

        if (disablePopupClose.includes(popupId || "")) return

        // give time so output don't clear also
        setTimeout(() => {
            if (popupId) activePopup.set(null)
            else if (get(selected).id) selected.set({ id: null, data: [] })
        })
    },
    Delete: () => deleteAction(get(selected), "remove"),
    Backspace: () => keys.Delete(),
    // give time so it don't clear slide
    F2: () => setTimeout(() => menuClick("rename", true, null, null, null, get(selected))),
}

export function keydown(e: any) {
    if (get(currentWindow) === "output") {
        let currentOut = get(outputs)[Object.keys(get(outputs))[0]]?.out || {}
        let contentDisplayed = currentOut.slide?.id || currentOut.background?.path || currentOut.background?.id || currentOut.overlays?.length
        if (e.key === "Escape" && !contentDisplayed) return hideDisplay()

        // allow custom shortcuts through main display (could be useful in some cases when you need output over the main app)
        const allowThroughWindow = ["Escape", "ArrowRight", "ArrowLeft", " ", "PageDown", "PageUp", "Home", "End", ".", "F1", "F2", "F3", "F4", "F5"]
        if (allowThroughWindow.includes(e.key)) send(OUTPUT, ["MAIN_SHORTCUT"], { key: e.key, ctrlKey: e.ctrlKey, metaKey: e.metaKey, altKey: e.altKey })

        return
    }

    if (e.ctrlKey || e.metaKey) {
        let drawerMenus: any[] = Object.keys(drawerTabs)
        if (document.activeElement === document.body && Object.keys(drawerMenus).includes((e.key - 1).toString())) {
            activeDrawerTab.set(drawerMenus[e.key - 1])
            // open drawer
            if (get(drawer).height < 300) drawer.set({ height: get(drawer).stored || 300, stored: null })
            return
        }

        // use default input shortcuts on supported devices
        const exeption = ["e", "i", "n", "o", "s", "a", "z", "Z", "y"]
        if ((e.key === "i" && document.activeElement?.closest(".editItem")) || (document.activeElement?.classList?.contains("edit") && !exeption.includes(e.key) && get(os).platform !== "darwin")) {
            return
        }

        const preventDefaults = ["z", "Z", "y"]
        if (ctrlKeys[e.key]) {
            ctrlKeys[e.key](e)
            if (preventDefaults.includes(e.key)) {
                e.preventDefault()
                if (get(activePage) === "edit") refreshEditSlide.set(true)
            }
        }
        return
    }

    if (e.altKey) return
    if (document.activeElement?.classList.contains("edit") && e.key !== "Escape") return

    // change tab with number keys
    if (document.activeElement === document.body && !get(special).numberKeys && Object.keys(menus).includes((e.key - 1).toString())) {
        let menu = menus[e.key - 1]
        activePage.set(menu)

        // open edit
        if (menu === "edit" && !get(activeEdit)?.id) {
            activeEdit.set({ slide: 0, items: [], showId: get(activeShow)?.id })
        }
    }

    if (keys[e.key]) {
        e.preventDefault()
        keys[e.key](e)
    }
}

///// PREVIEW /////

export const previewCtrlShortcuts: any = {
    l: () => outLocked.set(!get(outLocked)),
    r: () => {
        if (!get(outLocked)) refreshOut()
    },
}

export const previewShortcuts: any = {
    // presenter controller keys
    Escape: () => {
        // WIP if (allCleared) fullscreen = false

        setTimeout(clearAll)
    },
    ".": () => {
        if (!get(special).disablePresenterControllerKeys) clearAll()
    },
    F1: () => {
        if (!get(outLocked)) clearBackground()
    },
    F2: () => {
        if (get(outLocked) || get(selected).id) return false
        if (get(special).disablePresenterControllerKeys) return false

        clearSlide()
        return true
    },
    F3: () => {
        if (!get(outLocked)) setOutput("overlays", [])
    },
    F4: () => {
        if (!get(outLocked)) clearAudio()
    },
    F5: () => {
        if (!get(special).disablePresenterControllerKeys) nextSlide(null)
        else setOutput("transition", null)
    },
    PageDown: (e: any) => {
        let currentShow = get(focusMode) ? get(activeFocus) : get(activeShow)
        if (!get(showsCache)[currentShow?.id || ""]) return
        if (get(special).disablePresenterControllerKeys) return

        e.preventDefault()
        nextSlide(e)
    },
    PageUp: (e: any) => {
        let currentShow = get(focusMode) ? get(activeFocus) : get(activeShow)
        if (!get(showsCache)[currentShow?.id || ""]) return
        if (get(special).disablePresenterControllerKeys) return

        e.preventDefault()
        previousSlide(e)
    },

    ArrowRight: (e: any) => {
        // if (get(activeShow)?.type !== "show" && get(activeShow)?.type !== undefined) return
        if (get(outLocked) || e.ctrlKey || e.metaKey) return
        nextSlide(e)
    },
    ArrowLeft: (e: any) => {
        // if (get(activeShow)?.type !== "show" && get(activeShow)?.type !== undefined) return
        if (get(outLocked) || e.ctrlKey || e.metaKey) return
        previousSlide(e)
    },
    " ": (e: any) => {
        let currentShow: any = get(focusMode) ? get(activeFocus) : get(activeShow)
        if (currentShow?.type === "pdf") return nextSlide(e, true)
        if (!get(showsCache)[currentShow?.id || ""]) return playMedia(e)
        e.preventDefault()

        let allActiveOutputs = getActiveOutputs(get(outputs), true, true, true)
        let outputId = allActiveOutputs[0]
        let currentOutput: any = outputId ? get(outputs)[outputId] || {} : {}

        if (currentOutput.out?.slide?.id !== currentShow?.id || (currentShow && currentOutput.out?.slide?.layout !== get(showsCache)[currentShow.id || ""].settings.activeLayout)) nextSlide(e, true)
        else {
            if (e.shiftKey) previousSlide(e)
            else nextSlide(e)
        }
    },
    Home: (e: any) => {
        let currentShow = get(focusMode) ? get(activeFocus) : get(activeShow)
        if (!get(showsCache)[currentShow?.id || ""]) return
        if (get(special).disablePresenterControllerKeys) return

        e.preventDefault()
        nextSlide(e, true)
    },
    End: (e: any) => {
        let currentShow = get(focusMode) ? get(activeFocus) : get(activeShow)
        if (!get(showsCache)[currentShow?.id || ""]) return
        if (get(special).disablePresenterControllerKeys) return

        e.preventDefault()
        nextSlide(e, false, true)
    },
}

// CTRL + N
function createNew() {
    let selectId = get(selected)?.id || get(focusedArea)

    if (selectId === "slide") history({ id: "SLIDES" }) // show
    else if (selectId === "show") addSection() // project
    else if (selectId.includes("category_")) {
        // if (selectId.includes("media") || selectId.includes("audio")) send(MAIN, ["OPEN_FOLDER"], { channel: id, title, path })
        if (selectId.includes("scripture")) activePopup.set("import_scripture")
        else if (selectId.includes("calendar")) send(IMPORT, ["calendar"], { format: { name: "Calendar", extensions: ["ics"] } })
        else history({ id: "UPDATE", location: { page: "drawer", id: selectId } })
    } else if (selectId === "overlay") history({ id: "UPDATE", location: { page: "drawer", id: "overlay" } })
    else if (selectId === "template") history({ id: "UPDATE", location: { page: "drawer", id: "template" } })
    else if (selectId === "global_timer") activePopup.set("timer")
    else if (["action", "variable", "trigger"].includes(selectId)) activePopup.set(selectId as any)
    else if (get(activePage) === "edit") addItem("text")
    else if (get(activePage) === "stage") history({ id: "UPDATE", location: { page: "stage", id: "stage" } })
    else {
        console.log("CREATE NEW", selectId)
        activePopup.set("show")
    }
}

function playMedia(e: Event) {
    if (get(outLocked) || !get(focusMode)) return
    let projectItem: any = get(projects)[get(activeProject) || ""]?.shows?.[get(activeFocus).index!]

    let type: ShowType = projectItem.type
    if (!type) return
    e.preventDefault()

    if (type === "video" || type === "image" || type === "player") {
        // , ...mediaStyle
        setOutput("background", { type: projectItem.type, path: projectItem.id, muted: false, loop: false })
    } else if (type === "audio") {
        playAudio({ path: projectItem.id, name: projectItem.name })
    }
}<|MERGE_RESOLUTION|>--- conflicted
+++ resolved
@@ -9,11 +9,7 @@
 import { displayOutputs, getActiveOutputs, refreshOut, setOutput } from "../components/helpers/output"
 import { nextSlide, previousSlide } from "../components/helpers/showActions"
 import { clearAll, clearBackground, clearSlide } from "../components/output/clear"
-<<<<<<< HEAD
-import { activeDrawerTab, activeEdit, activeFocus, activePage, activePopup, activeProject, currentWindow, drawer, focusMode, os, outLocked, outputs, projects, refreshEditSlide, selected, showsCache, special, volume } from "../stores"
-=======
 import { activeDrawerTab, activeEdit, activeFocus, activePage, activePopup, activeProject, currentWindow, drawer, focusedArea, focusMode, os, outLocked, outputs, projects, refreshEditSlide, selected, showsCache, special, volume } from "../stores"
->>>>>>> 94083294
 import { drawerTabs } from "../values/tabs"
 import { activeShow } from "./../stores"
 import { hideDisplay, togglePanels } from "./common"
