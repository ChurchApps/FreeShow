import { get } from "svelte/store"
import { CONTROLLER, REMOTE, STAGE } from "../../types/Channels"
import type { ClientMessage, Clients } from "../../types/Socket"
import { connections, currentWindow } from "../stores"
<<<<<<< HEAD
import { receiveREMOTE } from "./remoteTalk"
import { receiveSTAGE } from "./stageTalk"
import { receiveCONTROLLER } from "./controllerTalk"
=======
import { receiveCONTROLLER } from "./controllerTalk"
import { receiveREMOTE } from "./remoteTalk"
import { receiveSTAGE } from "./stageTalk"
>>>>>>> 1245732d

export function filterObjectArray(object: any, keys: string[], filter: null | string = null) {
    return Object.entries(object)
        .map(([id, a]: any) => ({ id, ...keys.reduce((o, key) => ({ ...o, [key]: a[key] }), {}) }))
        .filter((a: any) => (filter ? a[filter] : true))
}
export function arrayToObject(array: any[], key: string = "id") {
    return array.reduce((o, a) => ({ ...o, [a[key]]: a }), {})
}

// FUNCTIONS

// get data from client
export function client(id: Clients, msg: ClientMessage) {
    if (msg.channel === "CONNECTION") {
        connections.update((c: any) => {
            if (!c[id]) c[id] = {}
            c[id][msg.id!] = { entered: false, ...msg.data }
            return c
        })
        console.info("SERVER: " + msg.id + " connected")
    } else if (msg.channel === "DISCONNECT") {
        connections.update((c: any) => {
            if (c[id]) delete c[id][msg.id!]
            return c
        })
        console.info("SERVER: " + msg.id + " disconnected")
    } else sendData(id, msg)
}

// send data to client
export async function sendData(id: Clients, msg: ClientMessage, check: boolean = false) {
    if (get(currentWindow) !== null) return

    let channel = msg.channel
    if (channel.includes("API:")) {
        msg.api = channel.split(":")[1]
        channel = "API"
    }

    if (id === REMOTE) {
        if (!receiveREMOTE[channel]) return console.log("UNKNOWN CHANNEL:", channel)
        msg = await receiveREMOTE[channel](msg)
    } else if (id === STAGE) {
        if (!receiveSTAGE[channel]) return console.log("UNKNOWN CHANNEL:", channel)
        msg = receiveSTAGE[channel](msg)
    } else if (id === CONTROLLER) {
        if (!receiveCONTROLLER[channel]) return console.log("UNKNOWN CHANNEL:", channel)
        msg = receiveCONTROLLER[channel](msg)
    }

    // let ids: string[] = []
    // if (msg.id) ids = [msg.id]
    // else ids = Object.keys(get(connections).REMOTE || {})
    if (msg && msg.data !== null && (!check || !checkSent(id, msg))) {
        window.api.send(id, msg)
        // ids.forEach((id) => {
        // window.api.send(id, { id, ...msg })
        // })
    }
}

// limit data sent per second
let timeouts: any = {}
let time: number = 1000
export function timedout(id: Clients, msg: ClientMessage, run: Function) {
    let timeID = id + msg.id || "" + msg.channel
    if (!timeouts[timeID]) {
        timeouts[timeID] = true
        let first: string = JSON.stringify(msg.data)
        run()
        // TODO: msg does not change!!!
        setTimeout(() => {
            if (JSON.stringify(msg.data) !== first) run()
            delete timeouts[timeID]
        }, time)
    }
}

// check previous
var sent: any = { REMOTE: {}, STAGE: {} }
function checkSent(id: Clients, msg: any): boolean {
    let match: boolean = true
    if (sent[id][msg.channel] !== JSON.stringify(msg.data)) {
        sent[id][msg.channel] = JSON.stringify(msg.data)
        match = false
    }
    return match
}

// send data per connection to all
export function eachConnection(id: Clients, channel: any, callback: any) {
    Object.entries(get(connections)[id] || {}).forEach(async ([clientID, value]: any) => {
        let data = await callback(value)
        if (data) window.api.send(id, { id: clientID, channel, data })
    })
}<|MERGE_RESOLUTION|>--- conflicted
+++ resolved
@@ -2,15 +2,9 @@
 import { CONTROLLER, REMOTE, STAGE } from "../../types/Channels"
 import type { ClientMessage, Clients } from "../../types/Socket"
 import { connections, currentWindow } from "../stores"
-<<<<<<< HEAD
-import { receiveREMOTE } from "./remoteTalk"
-import { receiveSTAGE } from "./stageTalk"
-import { receiveCONTROLLER } from "./controllerTalk"
-=======
 import { receiveCONTROLLER } from "./controllerTalk"
 import { receiveREMOTE } from "./remoteTalk"
 import { receiveSTAGE } from "./stageTalk"
->>>>>>> 1245732d
 
 export function filterObjectArray(object: any, keys: string[], filter: null | string = null) {
     return Object.entries(object)
