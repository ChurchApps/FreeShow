import { get } from "svelte/store"
import { uid } from "uid"
import type { Item, Layout } from "../../types/Show"
<<<<<<< HEAD
import { history } from "../components/helpers/history"
import { checkName, getGlobalGroup, initializeMetadata, newSlide } from "../components/helpers/show"
import { ShowObj } from "./../classes/Show"
import { activePopup, activeProject, dictionary, drawerTabsData, groups } from "./../stores"
import { xml2json } from "./xml"

export function convertProPresenter(data: any) {
    data?.forEach(({ content, name, extension }: any) => {
        let song: any = {}

        if (extension === "json") {
            try {
                song = JSON.parse(content)
            } catch (err) {
                console.error(err)
            }
        } else {
            song = xml2json(content)?.RVPresentationDocument
        }

        if (!song) return

        let category = get(drawerTabsData).shows?.activeSubTab
        if (category === "all" || category === "unlabeled") category = null

        let layoutID = uid()
        let show = new ShowObj(false, category || null, layoutID)
        show.name = checkName(name)

        let converted: any = {}

        if (extension === "json") {
            converted = convertJSONToSlides(song)
        } else {
            converted = convertToSlides(song, extension)
        }

        let { slides, layouts, media }: any = converted

        show.slides = slides
        show.layouts = {}
        show.media = media

        show.meta = initializeMetadata({
            title: song["@CCLISongTitle"],
            artist: song["@CCLIArtistCredits"],
            author: song["@CCLIAuthor"],
            publisher: song["@CCLIPublisher"],
            CCLI: song["@CCLISongNumber"],
            year: song["@CCLICopyrightYear"],
        })

        layouts.forEach((layout: any, i: number) => {
            show.layouts[i === 0 ? layoutID : layout.id] = {
                name: layout.name || get(dictionary).example?.default || "",
                notes: i === 0 ? song["@notes"] || "" : "",
                slides: layout.slides,
            }
        })

        let location: any = { page: "show" }
        if (data.length === 1) location.project = get(activeProject)
        history({ id: "newShow", newData: { id: song["@uuid"] || uid(), show, open: data.length < 2 }, location })
    })

    activePopup.set(null)
}

const JSONgroups: any = { V: "verse", C: "chorus", B: "bridge", T: "tag", O: "outro" }
function convertJSONToSlides(song: any) {
    let slides: any = {}
    let layoutSlides: any = []

=======
import { checkName, getGlobalGroup, initializeMetadata, newSlide } from "../components/helpers/show"
import { ShowObj } from "./../classes/Show"
import { activePopup, alertMessage, dictionary, groups } from "./../stores"
import { createCategory, setTempShows } from "./importHelpers"
import { xml2json } from "./xml"

export function convertProPresenter(data: any) {
    alertMessage.set("popup.importing")
    activePopup.set("alert")

    createCategory("ProPresenter")

    let tempShows: any[] = []

    setTimeout(() => {
        data?.forEach(({ content, name, extension }: any) => {
            let song: any = {}

            if (extension === "json") {
                try {
                    song = JSON.parse(content)
                } catch (err) {
                    console.error(err)
                }
            } else {
                song = xml2json(content)?.RVPresentationDocument
            }

            if (!song) return

            let layoutID = uid()
            let show = new ShowObj(false, "propresenter", layoutID)
            show.name = checkName(name)

            let converted: any = {}

            if (extension === "json") {
                converted = convertJSONToSlides(song)
            } else {
                converted = convertToSlides(song, extension)
            }

            let { slides, layouts, media }: any = converted

            show.slides = slides
            show.layouts = {}
            show.media = media

            show.meta = initializeMetadata({
                title: song["@CCLISongTitle"],
                artist: song["@CCLIArtistCredits"],
                author: song["@CCLIAuthor"],
                publisher: song["@CCLIPublisher"],
                CCLI: song["@CCLISongNumber"],
                year: song["@CCLICopyrightYear"],
            })

            layouts.forEach((layout: any, i: number) => {
                show.layouts[i === 0 ? layoutID : layout.id] = {
                    name: layout.name || get(dictionary).example?.default || "",
                    notes: i === 0 ? song["@notes"] || "" : "",
                    slides: layout.slides,
                }
            })

            tempShows.push({ id: song["@uuid"] || uid(), show })
        })

        setTempShows(tempShows)
    }, 10)
}

const JSONgroups: any = { V: "verse", C: "chorus", B: "bridge", T: "tag", O: "outro" }
function convertJSONToSlides(song: any) {
    let slides: any = {}
    let layoutSlides: any = []

>>>>>>> 6679b313
    let initialSlidesList: string[] = song.verse_order_list || []
    let slidesList: string[] = []
    let slidesRef: any = {}

    song.verses.forEach(([text, label]) => {
        if (!text) return

        let id: string = uid()
        slidesList.push(label)
        slidesRef[label] = id

        layoutSlides.push({ id })

        let items = [
            {
                style: "left:50px;top:120px;width:1820px;height:840px;",
                lines: text.split("\n").map((a: any) => ({ align: "", text: [{ style: "", value: a }] })),
            },
        ]

        slides[id] = newSlide({ items })

        let globalGroup = label ? JSONgroups[label.replace(/[0-9]/g, "").toUpperCase()] : "verse"
        if (get(groups)[globalGroup]) slides[id].globalGroup = globalGroup
    })

    if (initialSlidesList.length) slidesList = initialSlidesList
    if (slidesList.length) {
        layoutSlides = []
        slidesList.forEach((label) => {
            if (slidesRef[label]) layoutSlides.push({ id: slidesRef[label] })
        })
    }

    let layouts = [{ id: uid(), name: "", notes: "", slides: layoutSlides }]
    return { slides, layouts }
}

function convertToSlides(song: any, extension: string) {
    let groups: any = []
    if (extension === "pro4") groups = song.slides.RVDisplaySlide || []
    if (extension === "pro5") groups = song.groups.RVSlideGrouping || []
    if (extension === "pro6") groups = song.array[0].RVSlideGrouping || []
    if (!Array.isArray(groups)) groups = [groups]
    let arrangements = song.arrangements || song.array?.[1]?.RVSongArrangement || []

    let slides: any = {}
    let layouts: any[] = [{ id: null, name: "", slides: [] }]
    let media: any = {}
    let sequences: any = {}

    let backgrounds: any = []

    groups.forEach((group) => {
        let groupSlides = group
        if (extension === "pro4") groupSlides = [groupSlides]
        if (extension === "pro5") groupSlides = groupSlides.slides.RVDisplaySlide
        if (extension === "pro6" && groupSlides.array) groupSlides = groupSlides.array.RVDisplaySlide
        if (!Array.isArray(groupSlides)) groupSlides = [groupSlides]
        if (!groupSlides?.length) return

        groupSlides.forEach((slide, i) => {
            let items: Item[] = getSlideItems(slide)
            if (!items) return

            let slideIsDisabled = slide["@enabled"] === "false"
            let slideId: string = uid()

            slides[slideId] = newSlide({ notes: slide["@notes"] || "", items })

            // media
            let media = slide.RVMediaCue

            // TODO: images
            let path: string = media?.RVVideoElement?.["@source"] || ""
            if (path) backgrounds[i] = { path, name: media["@displayName"] || "" }

            let isFirstSlide: boolean = i === 0
            if (isFirstSlide) {
                slides[slideId] = makeParentSlide(slides[slideId], {
                    label: group["@name"] || slides[slideId]["@label"] || "",
                    color: group["@color"] || slides[slideId]["@highlightColor"],
                })

                let groupId = group["@uuid"]
                sequences[groupId] = slideId

                let l: any = { id: slideId }
                if (slideIsDisabled) l.disabled = true
                layouts[0].slides.push(l)
            } else {
                // children
                let parentLayout = layouts[0].slides[layouts[0].slides.length - 1]
                let parentSlide = slides[parentLayout.id]
                if (!parentSlide.children) parentSlide.children = []
                parentSlide.children.push(slideId)

                if (slideIsDisabled) {
                    if (!parentLayout.children) parentLayout.children = {}
                    parentLayout.children[slideId] = { disabled: true }
                }
            }
        })
    })

    if (arrangements.length) {
        let newLayouts = arrangeLayouts(arrangements, sequences)
        // if (newLayouts.length) layouts = newLayouts
        if (newLayouts.length) layouts.push(...newLayouts)
    }
<<<<<<< HEAD

    backgrounds.forEach((background: any, i: number) => {
        if (!background || !layouts[i]) return
        if (!layouts[0].slides[i]) return

=======

    backgrounds.forEach((background: any, i: number) => {
        if (!background || !layouts[i]) return
        if (!layouts[0].slides[i]) return

>>>>>>> 6679b313
        let id = uid()
        layouts[0].slides[i].background = id
        media[id] = background
    })

    return { slides, layouts, media }
}

function getSlideItems(slide: any): any[] {
    let elements: any = null
    if (slide.displayElements) elements = slide.displayElements
    else elements = slide.array.find((a) => a["@rvXMLIvarName"] === "displayElements")
    if (!elements) return []

    if (!elements.RVTextElement) {
        return []
    }

    let items: any[] = []

    // TODO: get active show template style
    let itemStyle = "left:50px;top:120px;width:1820px;height:840px;"

    let itemStrings = elements.RVTextElement.NSString
    if (!itemStrings) itemStrings = [elements.RVTextElement["@RTFData"]]
    else if (itemStrings["#text"]) itemStrings = [itemStrings]
    itemStrings.forEach((content: any) => {
        let text = decodeBase64(content["#text"] || content)

        if (content["@rvXMLIvarName"] && content["@rvXMLIvarName"] !== "RTFData") return
        // text = convertFromRTFToPlain(text)
        text = decodeHex(text)

        items.push({ style: itemStyle, lines: splitTextToLines(text) })
    })

    return items
}

function makeParentSlide(slide, { label, color = "" }) {
    slide.group = label
    if (color) slide.color = rgbStringToHex(color)

    // set global group
    if (label.toLowerCase() === "group") label = "verse"
    let globalGroup = getGlobalGroup(label)
    // if (globalGroup && !label)
    slide.globalGroup = globalGroup || "verse"

    return slide
}

function arrangeLayouts(arrangements, sequences) {
    let layouts: Layout[] = []
    arrangements.forEach((arrangement) => {
        let groupIds = arrangement.array?.NSString || []
        if (!Array.isArray(groupIds)) groupIds = [groupIds]
        if (!groupIds.length) return

        let slides: any[] = groupIds.map((groupID) => ({ id: sequences[groupID] }))
        layouts.push({ id: arrangement["@uuid"], name: arrangement["@name"], notes: "", slides })
    })

    return layouts
}

/////

function splitTextToLines(text: string) {
    let lines: any[] = []
    let data = text.split("\n\n")
    lines = data.map((text: any) => ({ align: "", text: [{ style: "", value: text }] }))

    return lines
}

function decodeBase64(text: string) {
    let b = 0,
        l = 0,
        r = ""
    let m = "ABCDEFGHIJKLMNOPQRSTUVWXYZabcdefghijklmnopqrstuvwxyz0123456789+/"

    text.split("").forEach(function (v) {
        b = (b << 6) + m.indexOf(v)
        l += 6
        if (l >= 8) r += String.fromCharCode((b >>> (l -= 8)) & 0xff)
    })

    return r
}

function decodeHex(input: string) {
    let textStart = input.indexOf("\\cf2\\ltrch")
    // remove RTF before text
    if (textStart > -1) {
        input = input.slice(input.indexOf(" ", textStart), input.length)
    } else {
        // remove main RTF styles
        let paragraphs: string[] = input.split("\n\n")
        if (paragraphs[0].includes("rtf")) {
            paragraphs = paragraphs.slice(1, paragraphs.length)
            input = paragraphs.join("\n\n")
            input = input.slice(0, input.length - 1)
        }
    }

    input = input.replaceAll("\\\n", "<br>")
    var hex = input.split("\\'")
    var str = ""
    hex.map((txt, i) => {
        let styles: any[] = []
        let styleIndex = txt.indexOf("\\")

        while (styleIndex >= 0) {
            let nextSpace = txt.indexOf(" ", styleIndex)
            if (nextSpace < 1) nextSpace = txt.length
            styles.push(txt.slice(styleIndex, nextSpace).trim())
            txt = txt.slice(0, styleIndex) + txt.slice(nextSpace, txt.length)
            styleIndex = txt.indexOf("\\")
        }
<<<<<<< HEAD

        if (i === 0) str = txt
        else {
            str += String.fromCharCode(parseInt(txt.slice(0, 2), 16))
            str += txt.slice(2, txt.length)
        }
    })

=======

        if (i === 0) str = txt
        else {
            str += String.fromCharCode(parseInt(txt.slice(0, 2), 16))
            str += txt.slice(2, txt.length)
        }
    })

>>>>>>> 6679b313
    // remove any {{ at the start
    if (str.indexOf("{{") > -1 && str.indexOf("{{") < 3) str = str.slice(str.indexOf("{{") + 2, str.length)
    // remove any } and special chars at the end
    if (str.length - str.indexOf("}") < 3) str = str.slice(0, str.indexOf("}"))
    // remove whitespace at start and end
    str = str.trim()
    // remove breaks at start
    while (str.indexOf("<br>") === 0) str = str.slice(4, str.length)
    return str
}

function rgbStringToHex(rgbaString: string) {
    let [r, g, b, a]: any = rgbaString.split(" ")
    // TODO: alpha
    if (isNaN(r) || isNaN(g) || isNaN(b)) console.warn(r, g, b, a)

    return `#${toHex(r * 255)}${toHex(g * 255)}${toHex(b * 255)}`
}
const toHex = (c: number) => ("0" + Number(c.toFixed()).toString(16)).slice(-2)<|MERGE_RESOLUTION|>--- conflicted
+++ resolved
@@ -1,81 +1,6 @@
 import { get } from "svelte/store"
 import { uid } from "uid"
 import type { Item, Layout } from "../../types/Show"
-<<<<<<< HEAD
-import { history } from "../components/helpers/history"
-import { checkName, getGlobalGroup, initializeMetadata, newSlide } from "../components/helpers/show"
-import { ShowObj } from "./../classes/Show"
-import { activePopup, activeProject, dictionary, drawerTabsData, groups } from "./../stores"
-import { xml2json } from "./xml"
-
-export function convertProPresenter(data: any) {
-    data?.forEach(({ content, name, extension }: any) => {
-        let song: any = {}
-
-        if (extension === "json") {
-            try {
-                song = JSON.parse(content)
-            } catch (err) {
-                console.error(err)
-            }
-        } else {
-            song = xml2json(content)?.RVPresentationDocument
-        }
-
-        if (!song) return
-
-        let category = get(drawerTabsData).shows?.activeSubTab
-        if (category === "all" || category === "unlabeled") category = null
-
-        let layoutID = uid()
-        let show = new ShowObj(false, category || null, layoutID)
-        show.name = checkName(name)
-
-        let converted: any = {}
-
-        if (extension === "json") {
-            converted = convertJSONToSlides(song)
-        } else {
-            converted = convertToSlides(song, extension)
-        }
-
-        let { slides, layouts, media }: any = converted
-
-        show.slides = slides
-        show.layouts = {}
-        show.media = media
-
-        show.meta = initializeMetadata({
-            title: song["@CCLISongTitle"],
-            artist: song["@CCLIArtistCredits"],
-            author: song["@CCLIAuthor"],
-            publisher: song["@CCLIPublisher"],
-            CCLI: song["@CCLISongNumber"],
-            year: song["@CCLICopyrightYear"],
-        })
-
-        layouts.forEach((layout: any, i: number) => {
-            show.layouts[i === 0 ? layoutID : layout.id] = {
-                name: layout.name || get(dictionary).example?.default || "",
-                notes: i === 0 ? song["@notes"] || "" : "",
-                slides: layout.slides,
-            }
-        })
-
-        let location: any = { page: "show" }
-        if (data.length === 1) location.project = get(activeProject)
-        history({ id: "newShow", newData: { id: song["@uuid"] || uid(), show, open: data.length < 2 }, location })
-    })
-
-    activePopup.set(null)
-}
-
-const JSONgroups: any = { V: "verse", C: "chorus", B: "bridge", T: "tag", O: "outro" }
-function convertJSONToSlides(song: any) {
-    let slides: any = {}
-    let layoutSlides: any = []
-
-=======
 import { checkName, getGlobalGroup, initializeMetadata, newSlide } from "../components/helpers/show"
 import { ShowObj } from "./../classes/Show"
 import { activePopup, alertMessage, dictionary, groups } from "./../stores"
@@ -153,7 +78,6 @@
     let slides: any = {}
     let layoutSlides: any = []
 
->>>>>>> 6679b313
     let initialSlidesList: string[] = song.verse_order_list || []
     let slidesList: string[] = []
     let slidesRef: any = {}
@@ -264,19 +188,11 @@
         // if (newLayouts.length) layouts = newLayouts
         if (newLayouts.length) layouts.push(...newLayouts)
     }
-<<<<<<< HEAD
 
     backgrounds.forEach((background: any, i: number) => {
         if (!background || !layouts[i]) return
         if (!layouts[0].slides[i]) return
 
-=======
-
-    backgrounds.forEach((background: any, i: number) => {
-        if (!background || !layouts[i]) return
-        if (!layouts[0].slides[i]) return
-
->>>>>>> 6679b313
         let id = uid()
         layouts[0].slides[i].background = id
         media[id] = background
@@ -397,7 +313,6 @@
             txt = txt.slice(0, styleIndex) + txt.slice(nextSpace, txt.length)
             styleIndex = txt.indexOf("\\")
         }
-<<<<<<< HEAD
 
         if (i === 0) str = txt
         else {
@@ -406,16 +321,6 @@
         }
     })
 
-=======
-
-        if (i === 0) str = txt
-        else {
-            str += String.fromCharCode(parseInt(txt.slice(0, 2), 16))
-            str += txt.slice(2, txt.length)
-        }
-    })
-
->>>>>>> 6679b313
     // remove any {{ at the start
     if (str.indexOf("{{") > -1 && str.indexOf("{{") < 3) str = str.slice(str.indexOf("{{") + 2, str.length)
     // remove any } and special chars at the end
