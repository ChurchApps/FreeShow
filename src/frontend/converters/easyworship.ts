--- conflicted
+++ resolved
@@ -2,13 +2,9 @@
 import { uid } from "uid"
 import { history } from "../components/helpers/history"
 import { checkName, getGlobalGroup } from "../components/helpers/show"
-<<<<<<< HEAD
-import { save } from "../utils/save"
-=======
 import { ShowObj } from "./../classes/Show"
 import { activePopup, alertMessage, dictionary, groups, shows } from "./../stores"
 import { createCategory, setTempShows } from "./importHelpers"
->>>>>>> 6679b313
 
 interface Song {
     administrator: string
