--- conflicted
+++ resolved
@@ -1,8 +1,5 @@
 import { get } from "svelte/store"
-<<<<<<< HEAD
 import type { ShowType } from "../../types/Show"
-=======
->>>>>>> 94083294
 import { history } from "../components/helpers/history"
 import { getExtension, getFileName, getMediaType, removeExtension } from "../components/helpers/media"
 import { checkName } from "../components/helpers/show"
@@ -24,7 +21,6 @@
     })
 }
 
-<<<<<<< HEAD
 export function addToProject(type: ShowType, filePaths: string[]) {
     let currentProject = get(activeProject)
     if (!currentProject) {
@@ -47,11 +43,11 @@
     // open project item
     let lastItem = newProjectItems[newProjectItems.length - 1]
     activeShow.set({ ...lastItem, index: project.data.length - 1 })
-=======
+}
+
 export function addSection() {
     let activeShowIndex = get(activeShow)?.index !== undefined ? (get(activeShow)?.index || -1) + 1 : null
     let index: number = activeShowIndex ?? get(projects)[get(activeProject) || ""]?.shows?.length ?? 0
 
     history({ id: "UPDATE", newData: { key: "shows", index }, oldData: { id: get(activeProject) }, location: { page: "show", id: "section" } })
->>>>>>> 94083294
 }