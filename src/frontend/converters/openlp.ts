import { get } from "svelte/store"
import { uid } from "uid"
import { checkName } from "../components/helpers/show"
import { ShowObj } from "./../classes/Show"
import { activePopup, alertMessage, dictionary, groups } from "./../stores"
import { createCategory, setTempShows } from "./importHelpers"

interface Song {
    title: string
    modified: string
    verseOrder: string
    authors: {
        type: string
        name: string
    }[]
    lyrics: {
        name: string
        lines: string[]
    }[]
}

export function convertOpenLP(data: any) {
<<<<<<< HEAD
    data?.forEach(({ content }: any) => {
        let song = XMLtoObject(content)

        let category = get(drawerTabsData).shows?.activeSubTab
        if (category === "all" || category === "unlabeled") category = null

        let layoutID = uid()
        let show = new ShowObj(false, category || null, layoutID)
        show.name = checkName(song.title)
        if (song.authors) {
            show.meta = {
                title: show.name,
                author: song.authors.find((a) => a.type === "words")?.name || "",
                artist: song.authors.find((a) => a.type === "music")?.name || "",
            }
        }
        show.timestamps = {
            created: new Date().getTime(),
            modified: new Date(song.modified).getTime(),
            used: null,
        }

        let { slides, layout }: any = createSlides(song)

        show.slides = slides
        show.layouts = { [layoutID]: { name: get(dictionary).example?.default || "", notes: "", slides: layout } }

        let location: any = { page: "show" }
        if (data.length === 1) location.project = get(activeProject)
        history({ id: "newShow", newData: { show, open: data.length < 2 }, location })
    })
    activePopup.set(null)
=======
    activePopup.set("alert")
    alertMessage.set("popup.importing")

    createCategory("OpenLP")

    let tempShows: any[] = []

    setTimeout(() => {
        data?.forEach(({ content }: any) => {
            let song = XMLtoObject(content)

            let layoutID = uid()
            let show = new ShowObj(false, "openlp", layoutID)
            show.name = checkName(song.title)
            if (song.authors) {
                show.meta = {
                    title: show.name,
                    author: song.authors.find((a) => a.type === "words")?.name || "",
                    artist: song.authors.find((a) => a.type === "music")?.name || "",
                }
            }
            show.timestamps = {
                created: new Date().getTime(),
                modified: new Date(song.modified).getTime(),
                used: null,
            }

            let { slides, layout }: any = createSlides(song)

            show.slides = slides
            show.layouts = { [layoutID]: { name: get(dictionary).example?.default || "", notes: "", slides: layout } }

            tempShows.push({ id: uid(), show })
        })

        setTempShows(tempShows)
    }, 10)
>>>>>>> 6679b313
}

const OLPgroups: any = { V: "verse", C: "chorus", B: "bridge", T: "tag", O: "outro" }
function createSlides({ verseOrder, lyrics }: Song) {
    let slides: any = {}
    let layout: any[] = []
    let sequence: string[] = verseOrder.split(" ")
    let sequences: any = {}
    lyrics.forEach((verse) => {
        if (verse.lines) {
            let id: string = uid()
            if (verse.name) sequences[verse.name] = id
            layout.push({ id })
            let items = [
                {
                    style: "left:50px;top:120px;width:1820px;height:840px;",
                    lines: verse.lines.map((a: any) => ({ align: "", text: [{ style: "", value: a }] })),
                },
            ]
            slides[id] = {
                group: "",
                color: null,
                settings: {},
                notes: "",
                items,
            }
            let globalGroup = OLPgroups[verse.name.replace(/[0-9]/g, "").toUpperCase()]
            if (get(groups)[globalGroup]) slides[id].globalGroup = globalGroup
        }
    })
    if (sequence.length) {
        layout = []
        sequence.forEach((group) => {
            if (sequences[group]) layout.push({ id: sequences[group] })
        })
    }

    return { slides, layout }
}

function XMLtoObject(xml: string) {
    let parser = new DOMParser()
    let xmlDoc = parser.parseFromString(xml, "text/xml").children[0]

    let properties = getChild(xmlDoc, "properties")
    let lyrics = getChild(xmlDoc, "lyrics")

    let object: Song = {
        title: getChild(getChild(properties, "titles"), "title").textContent!,
        modified: xmlDoc.getAttribute("modifiedDate")!,
        verseOrder: getChild(properties, "verseOrder").textContent!,
        authors: [...getChild(properties, "authors").children].map((a: any) => ({ type: a.getAttribute("type"), name: a.textContent })),
        lyrics: [...lyrics.getElementsByTagName("verse")].map((verse) => ({
            name: verse.getAttribute("name")!,
            lines: getChild(verse, "lines")
                ?.innerHTML.toString()
                .replaceAll('xmlns="http://openlyrics.info/namespace/2009/song"', "")
                .replaceAll("<br/>", "<br />")
                .replaceAll("\n", "<br />")
                ?.split("<br />")
                .filter((a) => a.trim().length),
        })),
    }

    return object
}

const getChild = (parent: any, name: string) => parent.getElementsByTagName(name)[0]<|MERGE_RESOLUTION|>--- conflicted
+++ resolved
@@ -20,40 +20,6 @@
 }
 
 export function convertOpenLP(data: any) {
-<<<<<<< HEAD
-    data?.forEach(({ content }: any) => {
-        let song = XMLtoObject(content)
-
-        let category = get(drawerTabsData).shows?.activeSubTab
-        if (category === "all" || category === "unlabeled") category = null
-
-        let layoutID = uid()
-        let show = new ShowObj(false, category || null, layoutID)
-        show.name = checkName(song.title)
-        if (song.authors) {
-            show.meta = {
-                title: show.name,
-                author: song.authors.find((a) => a.type === "words")?.name || "",
-                artist: song.authors.find((a) => a.type === "music")?.name || "",
-            }
-        }
-        show.timestamps = {
-            created: new Date().getTime(),
-            modified: new Date(song.modified).getTime(),
-            used: null,
-        }
-
-        let { slides, layout }: any = createSlides(song)
-
-        show.slides = slides
-        show.layouts = { [layoutID]: { name: get(dictionary).example?.default || "", notes: "", slides: layout } }
-
-        let location: any = { page: "show" }
-        if (data.length === 1) location.project = get(activeProject)
-        history({ id: "newShow", newData: { show, open: data.length < 2 }, location })
-    })
-    activePopup.set(null)
-=======
     activePopup.set("alert")
     alertMessage.set("popup.importing")
 
@@ -91,7 +57,6 @@
 
         setTempShows(tempShows)
     }, 10)
->>>>>>> 6679b313
 }
 
 const OLPgroups: any = { V: "verse", C: "chorus", B: "bridge", T: "tag", O: "outro" }
