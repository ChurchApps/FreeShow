import type { Display } from "electron"
import type { ExifData } from "exif"
import type { Stats } from "fs"
import type { Bible } from "json-bible/lib/Bible"
import type os from "os"
import type { ContentFile, ContentLibraryCategory, ContentProviderId } from "../../electron/contentProviders/base/types"
import type { _store } from "../../electron/data/store"
import type { ErrorLog, FileData, LessonsData, LyricSearchResult, MainFilePaths, Media, OS, Subtitle } from "../Main"
import type { Output } from "../Output"
import type { Folders, Projects } from "../Projects"
import type { Dictionary, Resolution, Themes } from "../Settings"
import type { Overlays, Show, Shows, Templates, TrimmedShows } from "../Show"
import type { ServerData } from "../Socket"
import type { StageLayouts } from "../Stage"
import type { Event } from "./../Calendar"
import type { History } from "./../History"
import type { SaveData, SaveListSyncedSettings } from "./../Save"

export const MAIN = "MAIN"

export enum Main {
    // DEV
    LOG = "LOG",
    IS_DEV = "IS_DEV",
    GET_TEMP_PATHS = "GET_TEMP_PATHS",
    // APP
    VERSION = "VERSION",
    GET_OS = "GET_OS",
    DEVICE_ID = "DEVICE_ID",
    IP = "IP",
    CHECK_RAM_USAGE = "CHECK_RAM_USAGE",
    // STORES
    SETTINGS = "SETTINGS",
    SYNCED_SETTINGS = "SYNCED_SETTINGS",
    STAGE = "STAGE",
    PROJECTS = "PROJECTS",
    OVERLAYS = "OVERLAYS",
    TEMPLATES = "TEMPLATES",
    EVENTS = "EVENTS",
    MEDIA = "MEDIA",
    THEMES = "THEMES",
    DRIVE_API_KEY = "DRIVE_API_KEY",
    HISTORY = "HISTORY",
    USAGE = "USAGE",
    CACHE = "CACHE",
    // WINDOW
    CLOSE = "CLOSE",
    MAXIMIZE = "MAXIMIZE",
    MAXIMIZED = "MAXIMIZED",
    MINIMIZE = "MINIMIZE",
    FULLSCREEN = "FULLSCREEN",
    /////
    IMPORT = "IMPORT",
    BIBLE = "BIBLE",
    SHOW = "SHOW",
    SAVE = "SAVE",
    BACKUPS = "BACKUPS",
    ///////////////////
    SPELLCHECK = "SPELLCHECK",
    ////
    SHOWS = "SHOWS",
    AUTO_UPDATE = "AUTO_UPDATE",
    URL = "URL",
    LANGUAGE = "LANGUAGE",
    GET_PATHS = "GET_PATHS",
    DATA_PATH = "DATA_PATH",
    UPDATE_DATA_PATH = "UPDATE_DATA_PATH",
    LOG_ERROR = "LOG_ERROR",
    OPEN_LOG = "OPEN_LOG",
    OPEN_CACHE = "OPEN_CACHE",
    OPEN_APPDATA = "OPEN_APPDATA",
    OPEN_FOLDER_PATH = "OPEN_FOLDER_PATH",
    OPEN_NOW_PLAYING = "OPEN_NOW_PLAYING",
    GET_STORE_VALUE = "GET_STORE_VALUE",
    SET_STORE_VALUE = "SET_STORE_VALUE",
    DELETE_SHOWS = "DELETE_SHOWS",
    DELETE_SHOWS_NI = "DELETE_SHOWS_NI",
    REFRESH_SHOWS = "REFRESH_SHOWS",
    GET_EMPTY_SHOWS = "GET_EMPTY_SHOWS",
    FULL_SHOWS_LIST = "FULL_SHOWS_LIST",
    GET_SCREENS = "GET_SCREENS",
    GET_WINDOWS = "GET_WINDOWS",
    GET_DISPLAYS = "GET_DISPLAYS",
    OUTPUT = "OUTPUT",
    DOES_MEDIA_EXIST = "DOES_MEDIA_EXIST",
    GET_THUMBNAIL = "GET_THUMBNAIL",
    SAVE_IMAGE = "SAVE_IMAGE",
    PDF_TO_IMAGE = "PDF_TO_IMAGE",
    READ_EXIF = "READ_EXIF",
    MEDIA_CODEC = "MEDIA_CODEC",
    MEDIA_TRACKS = "MEDIA_TRACKS",
    DOWNLOAD_LESSONS_MEDIA = "DOWNLOAD_LESSONS_MEDIA",
    MEDIA_DOWNLOAD = "MEDIA_DOWNLOAD",
    MEDIA_IS_DOWNLOADED = "MEDIA_IS_DOWNLOADED",
    NOW_PLAYING = "NOW_PLAYING",
    NOW_PLAYING_UNSET = "NOW_PLAYING_UNSET",
    // MEDIA_BASE64 = "MEDIA_BASE64",
    CAPTURE_SLIDE = "CAPTURE_SLIDE",
    ACCESS_CAMERA_PERMISSION = "ACCESS_CAMERA_PERMISSION",
    ACCESS_MICROPHONE_PERMISSION = "ACCESS_MICROPHONE_PERMISSION",
    ACCESS_SCREEN_PERMISSION = "ACCESS_SCREEN_PERMISSION",
    LIBREOFFICE_CONVERT = "LIBREOFFICE_CONVERT",
    SLIDESHOW_GET_APPS = "SLIDESHOW_GET_APPS",
    START_SLIDESHOW = "START_SLIDESHOW",
    PRESENTATION_CONTROL = "PRESENTATION_CONTROL",
    START = "START",
    STOP = "STOP",
    SERVER_DATA = "SERVER_DATA",
    WEBSOCKET_START = "WEBSOCKET_START",
    WEBSOCKET_STOP = "WEBSOCKET_STOP",
    API_TRIGGER = "API_TRIGGER",
    EMIT_OSC = "EMIT_OSC",
    GET_MIDI_OUTPUTS = "GET_MIDI_OUTPUTS",
    GET_MIDI_INPUTS = "GET_MIDI_INPUTS",
    SEND_MIDI = "SEND_MIDI",
    RECEIVE_MIDI = "RECEIVE_MIDI",
    CLOSE_MIDI = "CLOSE_MIDI",
    GET_LYRICS = "GET_LYRICS",
    SEARCH_LYRICS = "SEARCH_LYRICS",
    RESTORE = "RESTORE",
    SYSTEM_OPEN = "SYSTEM_OPEN",
    LOCATE_MEDIA_FILE = "LOCATE_MEDIA_FILE",
    GET_SIMILAR = "GET_SIMILAR",
    BUNDLE_MEDIA_FILES = "BUNDLE_MEDIA_FILES",
    FILE_INFO = "FILE_INFO",
    READ_FOLDER = "READ_FOLDER",
    READ_FOLDERS = "READ_FOLDERS",
    READ_FILE = "READ_FILE",
    OPEN_FOLDER = "OPEN_FOLDER",
    OPEN_FILE = "OPEN_FILE",
    // Provider-based routing
    PROVIDER_LOAD_SERVICES = "PROVIDER_LOAD_SERVICES",
    PROVIDER_DISCONNECT = "PROVIDER_DISCONNECT",
    PROVIDER_STARTUP_LOAD = "PROVIDER_STARTUP_LOAD",
    // Content Library
    GET_CONTENT_PROVIDERS = "GET_CONTENT_PROVIDERS",
    GET_CONTENT_LIBRARY = "GET_CONTENT_LIBRARY",
    GET_PROVIDER_CONTENT = "GET_PROVIDER_CONTENT",
    CHECK_MEDIA_LICENSE = "CHECK_MEDIA_LICENSE"
}

export interface MainSendPayloads {
    // DEV
    [Main.LOG]: any
    /////
    [Main.IMPORT]: { channel: string; format: { name: string; extensions: string[] }; settings?: any }
    [Main.BIBLE]: { id: string; name: string }
    [Main.SHOW]: { id: string; name: string }
    [Main.SAVE]: SaveData
    ////////////
    [Main.SPELLCHECK]: { addToDictionary?: string; fixSpelling?: string }
    [Main.URL]: string
    [Main.LANGUAGE]: { lang: string; strings: Dictionary }
    [Main.UPDATE_DATA_PATH]: { newPath: string; oldPath: string }
    [Main.LOG_ERROR]: ErrorLog
    [Main.OPEN_FOLDER_PATH]: string
    [Main.GET_STORE_VALUE]: { file: "config" | keyof typeof _store; key: string }
    [Main.SET_STORE_VALUE]: { file: "config" | keyof typeof _store; key: string; value: any }
    [Main.DELETE_SHOWS]: { shows: { id: string; name: string }[] }
    [Main.DELETE_SHOWS_NI]: { shows: TrimmedShows }
    [Main.GET_EMPTY_SHOWS]: { cached: Shows }
    [Main.OUTPUT]: "true" | "false"
    [Main.DOES_MEDIA_EXIST]: { path: string; creationTime?: number; noCache?: boolean }
    [Main.GET_THUMBNAIL]: { input: string; size: number }
    [Main.SAVE_IMAGE]: { path?: string; base64?: string; filePath?: string[]; format?: "png" | "jpg" }
    [Main.PDF_TO_IMAGE]: { filePath: string }
    [Main.READ_EXIF]: { id: string }
    [Main.MEDIA_CODEC]: { path: string }
    [Main.MEDIA_TRACKS]: { path: string }
    [Main.DOWNLOAD_LESSONS_MEDIA]: LessonsData[]
<<<<<<< HEAD
    [Main.MEDIA_DOWNLOAD]: { url: string; dataPath: string; contentFile?: any }
    [Main.MEDIA_IS_DOWNLOADED]: { url: string; dataPath: string; contentFile?: any }
    [Main.NOW_PLAYING]: { dataPath: string; filePath: string; name: string; unknownLang: string[] }
    [Main.NOW_PLAYING_UNSET]: { dataPath: string }
=======
    [Main.MEDIA_DOWNLOAD]: { url: string }
    [Main.MEDIA_IS_DOWNLOADED]: { url: string }
    [Main.NOW_PLAYING]: { filePath: string; name: string; unknownLang: string[]; format: string; duration: number }
>>>>>>> 4bf44652
    // [Main.MEDIA_BASE64]: { id: string; path: string }[]
    [Main.CAPTURE_SLIDE]: { output: { [key: string]: Output }; resolution: Resolution }
    [Main.LIBREOFFICE_CONVERT]: { type: string }
    [Main.START_SLIDESHOW]: { path: string; program: string }
    [Main.PRESENTATION_CONTROL]: { action: string }
    [Main.START]: { ports: { [key: string]: number }; max: number; disabled: { [key: string]: boolean }; data: { [key: string]: ServerData } }
    [Main.SERVER_DATA]: { [key: string]: any }
    [Main.WEBSOCKET_START]: number
    [Main.API_TRIGGER]: { action: string; returnId: string; data: any }
    [Main.EMIT_OSC]: { signal: any; data: any }
    [Main.GET_MIDI_OUTPUTS]: string[]
    [Main.GET_MIDI_INPUTS]: string[]
    [Main.SEND_MIDI]: any
    [Main.RECEIVE_MIDI]: any
    [Main.CLOSE_MIDI]: { id: string }
    [Main.GET_LYRICS]: { song: LyricSearchResult }
    [Main.SEARCH_LYRICS]: { artist: string; title: string }
    [Main.RESTORE]?: { folder: string }
    [Main.SYSTEM_OPEN]: string

    [Main.LOCATE_MEDIA_FILE]: { fileName: string; splittedPath: string[]; folders: string[]; ref: { showId: string; mediaId: string; cloudId: string } }
    [Main.GET_SIMILAR]: { paths: string[] }
    [Main.FILE_INFO]: string
    [Main.READ_FOLDER]: { path: string; disableThumbnails?: boolean; listFilesInFolders?: boolean }
    [Main.READ_FOLDERS]: { path: string }[]
    [Main.READ_FILE]: { path: string }
    [Main.OPEN_FOLDER]: { channel: string; title?: string; path?: string }
    [Main.OPEN_FILE]: { id: string; channel: string; title?: string; filter: any; multiple: boolean; read?: boolean }
    // Provider-based routing
    [Main.PROVIDER_LOAD_SERVICES]: { providerId: ContentProviderId }
    [Main.PROVIDER_DISCONNECT]: { providerId: ContentProviderId; scope?: string }
    [Main.PROVIDER_STARTUP_LOAD]: { providerId: ContentProviderId; scope?: string; data?: any }
    // Content Library
    [Main.GET_CONTENT_LIBRARY]: { providerId: ContentProviderId }
    [Main.GET_PROVIDER_CONTENT]: { providerId: ContentProviderId; key: string }
    [Main.CHECK_MEDIA_LICENSE]: { providerId: ContentProviderId; mediaId: string }
}

export interface MainReturnPayloads {
    // DEV
    [Main.IS_DEV]: boolean
    [Main.GET_TEMP_PATHS]: { [key: string]: string }
    // APP
    [Main.VERSION]: string
    [Main.GET_OS]: OS
    [Main.DEVICE_ID]: string
    [Main.IP]: NodeJS.Dict<os.NetworkInterfaceInfo[]>
    [Main.CHECK_RAM_USAGE]: { total: number; free: number; performanceMode: boolean }
    ///
    // [Main.SAVE]: { closeWhenFinished: boolean; customTriggers: any } | Promise<void>
    [Main.BACKUPS]: { name: string, date: number }[]
    [Main.SHOWS]: TrimmedShows
    // STORES
    [Main.SYNCED_SETTINGS]: { [key in SaveListSyncedSettings]: any }
    [Main.STAGE]: StageLayouts
    [Main.PROJECTS]: { projects: Projects; folders: Folders; projectTemplates: Projects }
    [Main.OVERLAYS]: Overlays
    [Main.TEMPLATES]: Templates
    [Main.EVENTS]: { [key: string]: Event }
    [Main.MEDIA]: Media
    [Main.THEMES]: { [key: string]: Themes }
    [Main.DRIVE_API_KEY]: any
    [Main.HISTORY]: { undo: History[]; redo: History[] }
    [Main.USAGE]: any
    [Main.CACHE]: any
    // WINDOW
    [Main.CLOSE]: boolean | void
    [Main.MAXIMIZED]: boolean
    /////////////////////
    [Main.BIBLE]: { id: string; error?: string; content?: [string, Bible] }
    [Main.SHOW]: { id: string; error?: string; content?: [string, Show] }
    ///
    [Main.GET_DISPLAYS]: Display[]
    [Main.GET_PATHS]: MainFilePaths
    [Main.DATA_PATH]: string
    [Main.GET_STORE_VALUE]: any
    [Main.DELETE_SHOWS]: { deleted: string[] }
    [Main.DELETE_SHOWS_NI]: { deleted: string[] } | undefined
    [Main.GET_EMPTY_SHOWS]: Promise<{ id: string; name: string }[] | undefined>
    [Main.FULL_SHOWS_LIST]: string[]
    [Main.GET_SCREENS]: Promise<{ name: string; id: string }[]>
    [Main.GET_WINDOWS]: Promise<{ name: string; id: string }[]>
    [Main.DOES_MEDIA_EXIST]: Promise<{ path: string; exists: boolean; creationTime?: number }>
    [Main.GET_THUMBNAIL]: { output: string; input: string; size: number }
    // [Main.PDF_TO_IMAGE]: Promise<string[]>
    [Main.READ_EXIF]: Promise<{ id: string; exif: ExifData }>
    [Main.MEDIA_CODEC]: Promise<{ path: string; codecs: string[]; mimeType: string; mimeCodec: string }>
    [Main.MEDIA_TRACKS]: Promise<{ path: string; tracks: Subtitle[] }>
    [Main.MEDIA_IS_DOWNLOADED]: Promise<{ path: string; buffer: Buffer | null } | null>
    // [Main.MEDIA_BASE64]: { id: string; content: string }[]
    [Main.CAPTURE_SLIDE]: Promise<{ base64: string } | undefined>
    [Main.SLIDESHOW_GET_APPS]: string[]
    [Main.GET_MIDI_OUTPUTS]: { name: string }[]
    [Main.GET_MIDI_INPUTS]: { name: string }[]
    [Main.GET_LYRICS]: Promise<{ lyrics: string; source: string; title: string; artist: string }>
    [Main.SEARCH_LYRICS]: Promise<LyricSearchResult[]>
    [Main.GET_SIMILAR]: { path: string; name: string }[]
    [Main.LOCATE_MEDIA_FILE]: Promise<{ path: string; ref: { showId: string; mediaId: string; cloudId: string } } | undefined>
    [Main.FILE_INFO]: { path: string; stat: Stats; extension: string; folder: boolean } | null
    [Main.READ_FOLDER]: { path: string; files: FileData[]; filesInFolders: any[]; folderFiles: { [key: string]: any[] } }
    [Main.READ_FOLDERS]: Promise<{ [key: string]: FileData[] }>
    [Main.READ_FILE]: { content: string }
    // Provider-based routing
    [Main.PROVIDER_DISCONNECT]: { success: boolean }
    // Content Library
    [Main.GET_CONTENT_PROVIDERS]: { providerId: ContentProviderId; displayName: string; hasContentLibrary: boolean }[]
    [Main.GET_CONTENT_LIBRARY]: Promise<ContentLibraryCategory[]>
    [Main.GET_PROVIDER_CONTENT]: Promise<ContentFile[]>
    [Main.CHECK_MEDIA_LICENSE]: Promise<string | null>
}

///////////

export type ToMainSendValue2<ID extends Main> = ID extends keyof MainReturnPayloads ? MainReturnPayloads[ID] : never
export type MainSendValue<ID extends Main> = ID extends keyof MainSendPayloads ? MainSendPayloads[ID] : never

export type MainReceiveData<ID extends Main> = ID extends keyof MainSendPayloads ? MainSendPayloads[ID] : undefined
export type MainReceiveValue<ID extends Main = Main> = {
    channel: ID
    data: MainReceiveData<ID>
}

type MainHandler<ID extends Main> = (data: ID extends keyof MainSendPayloads ? MainSendPayloads[ID] : undefined, e: Electron.IpcMainEvent) => ID extends keyof MainReturnPayloads ? MainReturnPayloads[ID] : void
export type MainResponses = {
    [ID in Main]: MainHandler<ID>
}<|MERGE_RESOLUTION|>--- conflicted
+++ resolved
@@ -168,16 +168,9 @@
     [Main.MEDIA_CODEC]: { path: string }
     [Main.MEDIA_TRACKS]: { path: string }
     [Main.DOWNLOAD_LESSONS_MEDIA]: LessonsData[]
-<<<<<<< HEAD
-    [Main.MEDIA_DOWNLOAD]: { url: string; dataPath: string; contentFile?: any }
-    [Main.MEDIA_IS_DOWNLOADED]: { url: string; dataPath: string; contentFile?: any }
-    [Main.NOW_PLAYING]: { dataPath: string; filePath: string; name: string; unknownLang: string[] }
-    [Main.NOW_PLAYING_UNSET]: { dataPath: string }
-=======
-    [Main.MEDIA_DOWNLOAD]: { url: string }
-    [Main.MEDIA_IS_DOWNLOADED]: { url: string }
+    [Main.MEDIA_DOWNLOAD]: { url: string; contentFile?: any }
+    [Main.MEDIA_IS_DOWNLOADED]: { url: string; contentFile?: any }
     [Main.NOW_PLAYING]: { filePath: string; name: string; unknownLang: string[]; format: string; duration: number }
->>>>>>> 4bf44652
     // [Main.MEDIA_BASE64]: { id: string; path: string }[]
     [Main.CAPTURE_SLIDE]: { output: { [key: string]: Output }; resolution: Resolution }
     [Main.LIBREOFFICE_CONVERT]: { type: string }
