<script lang="ts">
    import { tick, createEventDispatcher, onDestroy } from "svelte"
    import Button from "../../../common/components/Button.svelte"
    import Center from "../../../common/components/Center.svelte"
    import Icon from "../../../common/components/Icon.svelte"
    import Loading from "../../../common/components/Loading.svelte"
    import { keysToID } from "../../../common/util/helpers"
    import { translate } from "../../util/helpers"
    import { send } from "../../util/socket"
    import { dictionary, isCleared, scriptureCache, scriptures, scriptureSearchResults, scriptureViewList, scriptureWrapText, outSlide, outShow, openedScripture, collectionId } from "../../util/stores"
    import Clear from "../show/Clear.svelte"
    import ScriptureContent from "./ScriptureContent.svelte"
    import { sanitizeVerseText } from "../../../../common/scripture/sanitizeVerseText"
    import ScriptureContentTablet from "./ScriptureContentTablet.svelte"

    export let tablet: boolean = false
    export let searchValueFromDrawer: string = ""

    const dispatch = createEventDispatcher<{ "search-clear": void }>()

    // Debounce helper for search
    let searchDebounceTimer: ReturnType<typeof setTimeout> | null = null
    const SEARCH_DEBOUNCE_MS = 150

    function debounceSearch(fn: () => void) {
        if (searchDebounceTimer) clearTimeout(searchDebounceTimer)
        searchDebounceTimer = setTimeout(fn, SEARCH_DEBOUNCE_MS)
    }

    onDestroy(() => {
        if (searchDebounceTimer) clearTimeout(searchDebounceTimer)
    })

    function checkScriptureExists(scriptureId: string, collId: string): boolean {
        if (!scriptureId || Object.keys($scriptures).length === 0) return false
        return !!($scriptures[scriptureId] || (collId && $scriptures[collId]))
    }

    $: scripturesLoaded = Object.keys($scriptures).length > 0
<<<<<<< HEAD
        .map(sid => ({
            id: sid,
            data: $scriptureCache[sid],
            name: ($scriptures[sid]?.customName || $scriptures[sid]?.name || sid) as string
        }))
        .filter(s => s.data)
=======

    // Validate stored scripture ID and reset if invalid (prevents infinite loading on first launch)
    $: if (scripturesLoaded && $openedScripture && !checkScriptureExists($openedScripture, $collectionId)) {
        openScripture("", "")
    }

    // Request scripture data only if it exists in store
    $: if ($openedScripture && checkScriptureExists($openedScripture, $collectionId) && !$scriptureCache[$openedScripture]) {
        send("GET_SCRIPTURE", { id: $openedScripture })
    }
>>>>>>> 9867f42f

    let depthBeforeSearch = 0
    let depth = 0
    let scriptureContentRef: any
    let currentBook = ""
    let currentChapter = ""
    let currentVerse = ""

    function openScripture(id: string, collection: string = "") {
        openedScripture.set(id)
        collectionId.set(collection)
        // reset browsing state when switching between bibles (API/local)
        depth = 0
        currentBook = ""
        currentChapter = ""
        currentVerse = ""
        localStorage.setItem("scripture", id)
        localStorage.setItem("collectionId", collection)
    }

    const iconForScripture = (item: any) => (item.api ? "scripture_alt" : item.collection ? "collection" : "scripture")
    const sortByName = (list: any[]) =>
        list.slice().sort((a: any, b: any) => {
            const nameA = (a.customName || a.name || "").toLowerCase()
            const nameB = (b.customName || b.name || "").toLowerCase()
            return nameA.localeCompare(nameB)
        })

    function selectScripture(scripture: any) {
        const collection = scripture.collection
        const id = scripture.id
        openScripture(collection ? collection.versions[0] : id, collection ? id : "")
    }

    function autoOpenDefaultScripture() {
        // Priority: favorites > local bibles > collections > api bibles
        const defaultScripture = favoritesList[0] || localBibles[0] || collectionList[0] || apiBibles[0]
        if (defaultScripture) {
            selectScripture(defaultScripture)
            // Auto-navigate to Genesis 1:1 (first book, first chapter) in tablet mode
            setTimeout(() => {
                if (scriptureContentRef?.navigateToVerse) {
                    scriptureContentRef.navigateToVerse(1, 1)
                }
            }, 100)
        }
    }

    // LAZY COMPUTATION: Only compute scripture lists when picker is shown (no scripture opened)
    // This prevents expensive filtering/sorting when user is already browsing a bible
    $: showScripturePicker = !tablet && !$openedScripture && scripturesLoaded
    $: scriptureEntries = showScripturePicker || (tablet && !$openedScripture) 
        ? keysToID($scriptures).map((a: any) => ({ ...a, icon: iconForScripture(a) })) 
        : []
    $: favoritesList = scriptureEntries.length ? sortByName(scriptureEntries.filter(a => a.favorite)) : []
    $: favoriteIds = new Set(favoritesList.map(a => a.id))
    $: collectionList = scriptureEntries.length ? sortByName(scriptureEntries.filter(a => a.collection && !favoriteIds.has(a.id))) : []
    $: localBibles = scriptureEntries.length ? sortByName(scriptureEntries.filter(a => !a.collection && !a.api && !favoriteIds.has(a.id))) : []
    $: apiBibles = scriptureEntries.length ? sortByName(scriptureEntries.filter(a => !a.collection && a.api && !favoriteIds.has(a.id))) : []

    type ScriptureSection = {
        id: string
        labelKey: string
        items: any[]
        apiDividerIndex?: number
    }

    $: scriptureSections = ([favoritesList.length ? { id: "favorites", labelKey: "category.favourites", items: favoritesList } : null, collectionList.length ? { id: "collections", labelKey: "scripture.collections", items: collectionList } : null, localBibles.length || apiBibles.length ? { id: "local", labelKey: "scripture.bibles_section", items: [...localBibles, ...apiBibles], apiDividerIndex: localBibles.length } : null] as (ScriptureSection | null)[]).filter(
        (section): section is ScriptureSection => Boolean(section)
    )

    // Auto-open default scripture in tablet mode when none is selected
    $: if (tablet && scripturesLoaded && !$openedScripture && scriptureEntries.length > 0) {
        autoOpenDefaultScripture()
    }

    function isActiveScripture(scripture: any): boolean {
        if (!scripture) return false
        if (scripture.collection) return $collectionId === scripture.id
        return !$collectionId && $openedScripture === scripture.id
    }

    function next() {
        scriptureContentRef?.forward?.()
    }
    function previous() {
        scriptureContentRef?.backward?.()
    }

    // UI control visibility
    $: showControlsBar = depth === 2 || !$isCleared.all
    $: showPrevNext = depth !== 2 || +currentVerse > 0 || ($isCleared.all ? $outShow && $outSlide !== null : false)

    // SEARCH

    function openSearchPanel() {
        depthBeforeSearch = depth
        openScriptureSearch = true
    }

    function closeSearch(skipExternalDispatch: boolean = false) {
        openScriptureSearch = false
        searchValue = ""
        debouncedSearchValue = "" // Clear debounced value immediately
        // Clear search results
        searchResults = []
        searchResult = { reference: "", referenceFull: "", verseText: "" }
        scriptureSearchResults.set(null)
        // Restore depth to where user was before search
        // Only reset if scripture data isn't loaded
        if ($openedScripture && !$scriptureCache[$openedScripture]) {
            send("GET_SCRIPTURE", { id: $openedScripture })
            depth = 0
        } else {
            depth = depthBeforeSearch
        }

        if (usingExternalSearch) {
            if (!skipExternalDispatch) {
                awaitingExternalClear = true
                dispatch("search-clear")
            }
            usingExternalSearch = false
        }
    }

    let openScriptureSearch = false
    let searchValue = ""
    let debouncedSearchValue = "" // Actual value used for search (debounced)
    let searchInput: HTMLInputElement | null = null
    type SearchItem = { reference: string; referenceFull: string; verseText: string }
    let searchResults: SearchItem[] = []
    let searchResult: SearchItem = { reference: "", referenceFull: "", verseText: "" }
    let isApiBible = false
    let usingExternalSearch = false
    let awaitingExternalClear = false

    // Track failed chapter requests to prevent infinite retries
    const failedChapterRequests = new Set<string>()

    // Clear failed requests when search changes or scripture changes
    $: if (debouncedSearchValue || $openedScripture) {
        if (debouncedSearchValue.trim() === "") {
            failedChapterRequests.clear()
        }
    }

    // Debounce search value changes to prevent freezing on rapid typing
    $: debounceSearch(() => {
        debouncedSearchValue = searchValue
    })

    $: isApiBible = !!($openedScripture && $scriptures[$openedScripture]?.api === true)
    // Use debounced value for actual search - prevents blocking UI on every keystroke
    $: updateSearch(debouncedSearchValue, $scriptureCache, $openedScripture, isApiBible)
    $: handleApiSearchResults($scriptureSearchResults, debouncedSearchValue, $openedScripture)
    $: updateSearchResultsWithLoadedVerses($scriptureCache, searchResults, $openedScripture)

    // Auto-focus search input when search is opened
    $: if (tablet) {
        const trimmedExternal = (searchValueFromDrawer || "").trim()
        if (trimmedExternal) {
            if (!awaitingExternalClear) {
                if (!openScriptureSearch) {
                    openSearchPanel()
                }
                usingExternalSearch = true
                if (searchValue !== trimmedExternal) {
                    searchValue = trimmedExternal
                }
            }
        } else {
            awaitingExternalClear = false
            if (usingExternalSearch) {
                usingExternalSearch = false
                if (openScriptureSearch) {
                    closeSearch(true)
                }
            }
        }
    }

    $: if (openScriptureSearch && !usingExternalSearch) {
        focusSearchInput()
    }

    async function focusSearchInput() {
        await tick()
        if (!searchInput) return
        searchInput.focus({ preventScroll: true })
        searchInput.select()
    }

    function formatBookSearch(search: string): string {
        return search
            .toLowerCase()
            .replace(/\s/g, "")
            .replace(/\./g, "")
            .replace(/[áàâã]/g, "a")
            .replace(/[éèê]/g, "e")
            .replace(/[íìî]/g, "i")
            .replace(/[óòôõ]/g, "o")
            .replace(/[úùû]/g, "u")
            .replace(/ç/g, "c")
    }

    // Common biblical book abbreviations
    const BOOK_ABBREVIATIONS: Record<string, string> = {
        jh: "john",
        jn: "john",
        jo: "john",
        gen: "genesis",
        ex: "exodus",
        exo: "exodus",
        lev: "leviticus",
        num: "numbers",
        deut: "deuteronomy",
        dt: "deuteronomy",
        josh: "joshua",
        judg: "judges",
        ru: "ruth",
        sam: "samuel",
        "1sam": "1samuel",
        "2sam": "2samuel",
        kg: "kings",
        kgs: "kings",
        "1kg": "1kings",
        "1kgs": "1kings",
        "2kg": "2kings",
        "2kgs": "2kings",
        chr: "chronicles",
        "1chr": "1chronicles",
        "2chr": "2chronicles",
        ezr: "ezra",
        neh: "nehemiah",
        est: "esther",
        ps: "psalms",
        psa: "psalms",
        prov: "proverbs",
        pr: "proverbs",
        ecc: "ecclesiastes",
        eccl: "ecclesiastes",
        song: "songofsongs",
        ss: "songofsongs",
        isa: "isaiah",
        is: "isaiah",
        jer: "jeremiah",
        lam: "lamentations",
        ezek: "ezekiel",
        ez: "ezekiel",
        dan: "daniel",
        hos: "hosea",
        joe: "joel",
        am: "amos",
        ob: "obadiah",
        jon: "jonah",
        mic: "micah",
        nah: "nahum",
        hab: "habakkuk",
        zeph: "zephaniah",
        zep: "zephaniah",
        hag: "haggai",
        zech: "zechariah",
        zec: "zechariah",
        mal: "malachi",
        mt: "matthew",
        matt: "matthew",
        mk: "mark",
        lk: "luke",
        luk: "luke",
        joh: "john",
        act: "acts",
        rom: "romans",
        cor: "corinthians",
        "1cor": "1corinthians",
        "2cor": "2corinthians",
        gal: "galatians",
        eph: "ephesians",
        phil: "philippians",
        php: "philippians",
        col: "colossians",
        thess: "thessalonians",
        thes: "thessalonians",
        "1thess": "1thessalonians",
        "1thes": "1thessalonians",
        "2thess": "2thessalonians",
        "2thes": "2thessalonians",
        tim: "timothy",
        "1tim": "1timothy",
        "2tim": "2timothy",
        tit: "titus",
        philem: "philemon",
        phlm: "philemon",
        heb: "hebrews",
        jas: "james",
        jam: "james",
        pet: "peter",
        pt: "peter",
        "1pet": "1peter",
        "1pt": "1peter",
        "2pet": "2peter",
        "2pt": "2peter",
        jude: "jude",
        rev: "revelation",
        rv: "revelation"
    }

    function findBook(books: any[], value: string): any {
        const search = formatBookSearch(value)

        // First try exact matches and common abbreviations
        const exactMatch = books.find(book => {
            const bookName = formatBookSearch(book.name)
            if (bookName === search) return true

            // Handle common abbreviations
            const expandedName = BOOK_ABBREVIATIONS[search]
            if (expandedName && bookName.includes(expandedName)) return true

            return false
        })

        if (exactMatch) return exactMatch

        // Then try partial matches (book name starts with search)
        return books.find(book => formatBookSearch(book.name).startsWith(search))
    }

    function findChapter(book: any, value: string): any {
        const chapterNumber = parseInt(value, 10)
        if (isNaN(chapterNumber) || chapterNumber < 1) return null
        return book.chapters?.[chapterNumber - 1] || null
    }

    function findVerse(chapter: any, value: string): any {
        const verseNumber = parseInt(value, 10)
        if (isNaN(verseNumber) || verseNumber < 1) return null
        return chapter.verses?.[verseNumber - 1] || null
    }

    /**
     * Extracts book name and text search term from a combined query.
     * Supports single-word, two-word, and three-word book names.
     */
    function parseCombinedQuery(query: string, books: any[]): { textTerm: string; book: any | null } {
        const trimmed = query.trim()
        const words = trimmed.split(/\s+/)

        if (words.length < 2) {
            return { textTerm: trimmed, book: null }
        }

        // Check progressively longer word combinations to match book names
        for (let i = 0; i < words.length; i++) {
            // Single word
            const singleWord = words[i]
            const book = findBook(books, singleWord)
            if (book) {
                const textTerm = words
                    .filter((_, idx) => idx !== i)
                    .join(" ")
                    .trim()
                if (textTerm.length >= 2) {
                    return { textTerm, book }
                }
            }

            // Two words
            if (i < words.length - 1) {
                const twoWords = `${words[i]} ${words[i + 1]}`
                const book2 = findBook(books, twoWords)
                if (book2) {
                    const textTerm = words
                        .filter((_, idx) => idx !== i && idx !== i + 1)
                        .join(" ")
                        .trim()
                    if (textTerm.length >= 2) {
                        return { textTerm, book: book2 }
                    }
                }
            }

            // Three words
            if (i < words.length - 2) {
                const threeWords = `${words[i]} ${words[i + 1]} ${words[i + 2]}`
                const book3 = findBook(books, threeWords)
                if (book3) {
                    const textTerm = words
                        .filter((_, idx) => idx !== i && idx !== i + 1 && idx !== i + 2)
                        .join(" ")
                        .trim()
                    if (textTerm.length >= 2) {
                        return { textTerm, book: book3 }
                    }
                }
            }
        }

        return { textTerm: trimmed, book: null }
    }

    type RawSearchHit = { book: any; chapter: any; verse: any; reference: string; referenceFull: string; verseText: string }

    /**
     * Searches for text in verse content, optionally limited to a specific book.
     */
    function searchInBible(books: any[], searchTerm: string, filterBook: any | null = null): RawSearchHit[] {
        const results: RawSearchHit[] = []
        const searchLower = searchTerm.toLowerCase()
        const booksToSearch = filterBook ? [filterBook] : books

        booksToSearch.forEach(book => {
            book.chapters?.forEach((chapter: any) => {
                chapter.verses?.forEach((verse: any) => {
                    const verseContent = sanitizeVerseText(verse.text || "")
                    if (verseContent.toLowerCase().includes(searchLower)) {
                        results.push({
                            book: book,
                            chapter: chapter,
                            verse: verse,
                            reference: `${book.number}.${chapter.number}.${verse.number}`,
                            referenceFull: `${book.name} ${chapter.number}:${verse.number}`,
                            verseText: verseContent
                        })
                    }
                })
            })
        })

        return results.slice(0, 50)
    }

    function updateSearch(searchVal: string, scriptureCache: any, openedScriptureId: string, isApi: boolean) {
        if (!searchVal.trim()) {
            searchResults = []
            searchResult = { reference: "", referenceFull: "", verseText: "" }
            // Clear API search results store
            if (isApi) {
                scriptureSearchResults.set(null)
            }
            return
        }

        // For API bibles, parse references locally first (same as local bibles)
        // Then use API search only for text content searches
        if (isApi) {
            const scripture = scriptureCache[openedScriptureId]

            if (!scripture?.books) {
                // Books not loaded yet, use API search as fallback
                const referenceMatch = searchVal.match(/^(.+?)\s+(\d+)(?:[:.,]\s*(\d+)|\s+(\d+))?(?:-(\d+))?/)
                const searchType = referenceMatch ? "reference" : "text"
                send("SEARCH_SCRIPTURE", { id: openedScriptureId, searchTerm: searchVal, searchType })
                return
            }

            const books = scripture.books
            const referenceMatch = searchVal.match(/^(.+?)\s+(\d+)(?:[:.,]\s*(\d+)|\s+(\d+))?(?:-(\d+))?/)

            if (referenceMatch) {
                const [, bookPart, chapterPart, versePart1, versePart2] = referenceMatch
                const versePart = versePart1 || versePart2

                const book = findBook(books, bookPart)
                if (book) {
                    const chapterNumber = parseInt(chapterPart, 10)
                    const verseNumber = versePart ? parseInt(versePart, 10) : null
                    const chapter = findChapter(book, chapterPart)

                    if (chapter) {
                        if (versePart) {
                            // Specific verse found in cache
                            const verse = findVerse(chapter, versePart)
                            if (verse) {
                                searchResult = {
                                    reference: `${book.number}.${chapterNumber}.${verse.number}`,
                                    referenceFull: `${book.name} ${chapterNumber}:${verse.number}`,
                                    verseText: sanitizeVerseText(verse.text || "")
                                }
                                searchResults = [searchResult]
                                return
                            }
                        } else {
                            // Whole chapter found in cache
                            if (chapter.verses && chapter.verses.length > 0) {
                                searchResults = chapter.verses.map((verse: any) => ({
                                    reference: `${book.number}.${chapterNumber}.${verse.number}`,
                                    referenceFull: `${book.name} ${chapterNumber}:${verse.number}`,
                                    verseText: sanitizeVerseText(verse.text || "")
                                }))
                                if (searchResults.length > 0) {
                                    searchResult = searchResults[0]
                                    return
                                }
                            }
                        }
                    }

                    // Book found but chapter/verse data not in cache
                    // Check if chapter number is reasonable (most books don't have > 150 chapters)
                    const isReasonableChapter = chapterNumber > 0 && chapterNumber <= 150

                    if (isReasonableChapter) {
                        // Construct reference and request data
                        const requestKey = `${openedScriptureId}:${book.keyName}:${chapterNumber}`

                        if (verseNumber) {
                            searchResult = {
                                reference: `${book.number}.${chapterNumber}.${verseNumber}`,
                                referenceFull: `${book.name} ${chapterNumber}:${verseNumber}`,
                                verseText: ""
                            }
                            searchResults = [searchResult]

                            // Only send request if we haven't already failed on this chapter
                            if (book.keyName && !failedChapterRequests.has(requestKey)) {
                                send("GET_SCRIPTURE", {
                                    id: openedScriptureId,
                                    bookKey: book.keyName,
                                    chapterKey: chapterNumber,
                                    bookIndex: book.number - 1,
                                    chapterIndex: chapterNumber - 1
                                })
                            }
                            return
                        } else if (chapterNumber) {
                            searchResult = {
                                reference: `${book.number}.${chapterNumber}.1`,
                                referenceFull: `${book.name} ${chapterNumber}`,
                                verseText: ""
                            }
                            searchResults = [searchResult]

                            // Only send request if we haven't already failed on this chapter
                            if (book.keyName && !failedChapterRequests.has(requestKey)) {
                                send("GET_SCRIPTURE", {
                                    id: openedScriptureId,
                                    bookKey: book.keyName,
                                    chapterKey: chapterNumber,
                                    bookIndex: book.number - 1,
                                    chapterIndex: chapterNumber - 1
                                })
                            }
                            return
                        }
                    }
                }
            }

            // Try combined text + book search
            const combinedQuery = parseCombinedQuery(searchVal, books)

            if (combinedQuery.book && combinedQuery.textTerm.length >= 3) {
                // Search filtered to specific book
                send("SEARCH_SCRIPTURE", {
                    id: openedScriptureId,
                    searchTerm: combinedQuery.textTerm,
                    searchType: "text",
                    bookFilter: combinedQuery.book.number
                })
            } else if (searchVal.length >= 3) {
                // Regular text search across all books
                send("SEARCH_SCRIPTURE", { id: openedScriptureId, searchTerm: searchVal, searchType: "text" })
            } else {
                searchResults = []
                searchResult = { reference: "", referenceFull: "", verseText: "" }
            }
            return
        }

        // For local bibles, use cached search
        const scripture = scriptureCache[openedScriptureId]
        if (!scripture?.books) return

        const books = scripture.books

        // Try to parse as scripture reference first
        // Matches: "John 3:16", "John 3 16", "John 3.16", "John 3,16", "Gen 1:1-3"
        const referenceMatch = searchVal.match(/^(.+?)\s+(\d+)(?:[:.,]\s*(\d+)|\s+(\d+))?(?:-(\d+))?/)

        if (referenceMatch) {
            const [, bookPart, chapterPart, versePart1, versePart2] = referenceMatch
            const versePart = versePart1 || versePart2 // Handle both patterns

            const book = findBook(books, bookPart)
            if (book) {
                const chapter = findChapter(book, chapterPart)
                if (chapter) {
                    if (versePart) {
                        // Specific verse
                        const verse = findVerse(chapter, versePart)
                        if (verse) {
                            searchResult = {
                                reference: `${book.number}.${chapter.number}.${verse.number}`,
                                referenceFull: `${book.name} ${chapter.number}:${verse.number}`,
                                verseText: sanitizeVerseText(verse.text || "")
                            }
                            searchResults = [searchResult]
                            return
                        }
                    } else {
                        // Whole chapter
                        searchResults =
                            chapter.verses?.map((verse: any) => ({
                                reference: `${book.number}.${chapter.number}.${verse.number}`,
                                referenceFull: `${book.name} ${chapter.number}:${verse.number}`,
                                verseText: sanitizeVerseText(verse.text || "")
                            })) || []
                        if (searchResults.length > 0) {
                            searchResult = searchResults[0]
                            return
                        }
                    }
                }
            }
        }

        // Try combined text + book search
        const combinedQuery = parseCombinedQuery(searchVal, books)

        if (combinedQuery.book && combinedQuery.textTerm.length >= 2) {
            // Search filtered to specific book
            const textResults = searchInBible(books, combinedQuery.textTerm, combinedQuery.book)
            searchResults = textResults.map(r => ({ reference: r.reference, referenceFull: r.referenceFull, verseText: r.verseText }))
        } else {
            // Regular text search across all books
            const textResults = searchInBible(books, searchVal)
            searchResults = textResults.map(r => ({ reference: r.reference, referenceFull: r.referenceFull, verseText: r.verseText }))
        }

        if (searchResults.length > 0) {
            searchResult = searchResults[0]
        } else {
            searchResult = { reference: "", referenceFull: "", verseText: "" }
        }
    }

    // Handle API search results
    function handleApiSearchResults(apiResults: any, searchVal: string, scriptureId: string) {
        // Don't process if we already have search results (from local reference parsing)
        if (searchResults.length > 0) return
        if (!apiResults || !searchVal || !searchVal.trim() || !scriptureId) return

        if (apiResults.error) {
            searchResults = []
            searchResult = { reference: "", referenceFull: "", verseText: "" }
            return
        }

        if (apiResults.type === "reference") {
            // Handle reference search results
            if (!apiResults.found && !apiResults.book) {
                searchResults = []
                searchResult = { reference: "", referenceFull: "", verseText: "" }
                return
            }

            if (apiResults.book && apiResults.chapter) {
                const verseNumbers = apiResults.verses && apiResults.verses.length > 0 ? apiResults.verses : [1]
                const verseNum = typeof verseNumbers[0] === "object" ? verseNumbers[0].number : verseNumbers[0]
                const reference = `${apiResults.book}.${apiResults.chapter}.${verseNum}`
                const referenceFull = apiResults.bookName ? `${apiResults.bookName} ${apiResults.chapter}:${verseNum}` : reference

                // For reference search, we'll need to load the verse text separately
                // For now, just create the reference
                searchResult = {
                    reference: reference,
                    referenceFull: referenceFull,
                    verseText: "" // Will be loaded when verse is displayed
                }
                searchResults = [searchResult]
            }
        } else if (apiResults.type === "text") {
            // Handle text search results
            let results = (apiResults.results || []).map((r: any) => ({
                reference: r.reference,
                referenceFull: r.referenceFull || r.reference,
                verseText: sanitizeVerseText(r.verseText || "")
            }))

            // Apply book filter if provided
            if (apiResults.bookFilter) {
                results = results.filter((r: any) => {
                    const parts = r.reference.split(".")
                    return parts.length > 0 && parseInt(parts[0], 10) === apiResults.bookFilter
                })
            }

            searchResults = results
            searchResult = results.length > 0 ? results[0] : { reference: "", referenceFull: "", verseText: "" }
        }
    }

    function playSearchVerse(reference?: string) {
        const ref = reference || searchResult.reference
        if (!ref) return

        // Parse reference: "book.chapter.verse"
        const parts = ref.split(".")
        const bookNum = parseInt(parts[0], 10)
        const chapterNum = parseInt(parts[1], 10)
        const verseNum = parts[2] ? parseInt(parts[2], 10) : 0

        // Close search first so ScriptureContent component is rendered
        openScriptureSearch = false
        searchValue = ""

        // Send the scripture reference to display
        send("API:start_scripture", { id: collectionId || openedScripture, reference: ref })

        // Wait for next tick to ensure component is rendered, then navigate
        setTimeout(() => {
            if (scriptureContentRef?.navigateToVerse) {
                scriptureContentRef.navigateToVerse(bookNum, chapterNum)
            } else {
                // Fallback: if ref still not available, try again after a short delay
                setTimeout(() => {
                    if (scriptureContentRef?.navigateToVerse) {
                        scriptureContentRef.navigateToVerse(bookNum, chapterNum)
                    }
                }, 100)
            }

            // Auto-scroll to verse in list mode after navigation
            if ($scriptureViewList && verseNum > 0) {
                setTimeout(() => {
                    if (scriptureContentRef?.scrollToVerse) {
                        scriptureContentRef.scrollToVerse(verseNum)
                    }
                }, 200)
            }
        }, 0)
    }

    // Update search results with verse text when chapter data loads
    // Also validates and removes invalid references (non-existent chapters/verses)
    function updateSearchResultsWithLoadedVerses(cache: any, results: SearchItem[], scriptureId: string) {
        if (!results.length || !scriptureId) return

        const scripture = cache[scriptureId]
        if (!scripture?.books) return

        const validResults: SearchItem[] = []
        let updated = false

        for (const result of results) {
            if (result.verseText) {
                validResults.push(result)
                continue
            }

            const parts = result.reference.split(".")
            if (parts.length !== 3) {
                validResults.push(result)
                continue
            }

            const bookIndex = parseInt(parts[0], 10) - 1
            const chapterNumber = parseInt(parts[1], 10)
            const verseNumber = parseInt(parts[2], 10)

            const book = scripture.books[bookIndex]
            if (!book?.chapters) {
                validResults.push(result)
                continue
            }

            const chapter = book.chapters[chapterNumber - 1]
            if (!chapter) {
                // Chapter doesn't exist - mark as failed and remove this result
                const requestKey = `${scriptureId}:${book.keyName}:${chapterNumber}`
                failedChapterRequests.add(requestKey)
                updated = true
                continue
            }

            if (!chapter.verses) {
                // Verses not loaded yet - keep the result
                validResults.push(result)
                continue
            }

            if (chapter.verses.length === 0) {
                // Empty verses array from failed API request - mark as failed and remove
                const requestKey = `${scriptureId}:${book.keyName}:${chapterNumber}`
                failedChapterRequests.add(requestKey)
                updated = true
                continue
            }

            const verse = chapter.verses[verseNumber - 1]
            if (!verse) {
                // Verse doesn't exist - remove this result
                updated = true
                continue
            }

            if (verse.text) {
                updated = true
                validResults.push({
                    reference: result.reference,
                    referenceFull: result.referenceFull,
                    verseText: sanitizeVerseText(verse.text || "")
                })
            } else {
                validResults.push(result)
            }
        }

        if (updated) {
            searchResults = validResults

            if (searchResult.reference) {
                const updatedResult = validResults.find(r => r.reference === searchResult.reference)
                if (updatedResult) {
                    searchResult = updatedResult
                } else if (!searchResult.verseText) {
                    searchResult = validResults.length > 0 ? validResults[0] : { reference: "", referenceFull: "", verseText: "" }
                }
            }
        }
    }

    function highlightSearchTerm(text: string, searchTerm: string): string {
        if (!searchTerm.trim()) return text

        // Don't highlight if it looks like a scripture reference
        const referenceMatch = searchTerm.match(/^(.+?)\s+(\d+)(?:[:.,]\s*(\d+)|\s+(\d+))?(?:-(\d+))?/)
        if (referenceMatch) return text

        const regex = new RegExp(`(${searchTerm.replace(/[.*+?^${}()|[\]\\]/g, "\\$&")})`, "gi")
        return text.replace(regex, '<mark style="background-color: #ffeb3b; color: #000; padding: 0 2px;">$1</mark>')
    }
</script>

{#if openScriptureSearch && !tablet}
    <div style="height: 100%; display: flex; flex-direction: column;">
        <div class="search-bar-row">
            <button class="header-action" aria-label="Back" on:click={() => closeSearch()}>
                <Icon id="back" size={1.2} />
            </button>
            {#if usingExternalSearch}
                <div class="external-search-pill" title={searchValue}>
                    <Icon id="search" size={1} />
                    <div class="pill-text">
                        <span>{searchValue}</span>
                        <small>Use the drawer search to edit</small>
                    </div>
                </div>
            {:else}
                <input type="text" class="input search-input" placeholder="Search" bind:value={searchValue} bind:this={searchInput} />
            {/if}
        </div>

        <div class="search-scroll" style="flex: 1; overflow-y: auto; margin: 0.5rem 0;">
            {#if searchResults.length > 0}
                {#each searchResults.slice(0, 20) as result}
                    <div class="verse" role="button" tabindex="0" on:click={() => playSearchVerse(result.reference)} on:keydown={e => (e.key === "Enter" ? playSearchVerse(result.reference) : null)} style="margin-bottom: 0.5rem; cursor: pointer; padding: 0.5rem; border: 1px solid #333; border-radius: 0.25rem;">
                        <b style="color: white;">{result.referenceFull}</b>
                        <span style="display: block; margin-top: 0.25rem;">{@html highlightSearchTerm(result.verseText, searchValue)}</span>
                    </div>
                {/each}
                {#if searchResults.length > 20}
                    <p style="text-align: center; color: #666; font-size: 0.8em; margin: 0.5rem 0;">
                        Showing first 20 of {searchResults.length} results
                    </p>
                {/if}
            {:else if searchValue.trim()}
                <p style="text-align: center; color: #666; margin: 2rem 0; white-space: normal;">
                    No results found for "{searchValue}"
                </p>
            {/if}
        </div>
    </div>
{:else if tablet || ($openedScripture && (checkScriptureExists($openedScripture, $collectionId) || !scripturesLoaded))}
    {#if !tablet}
        <div class="header-bar" class:has-ref={!!depth}>
            <button class="header-action" aria-label="Back" on:click={() => (depth ? scriptureContentRef?.goBack?.() : openScripture(""))}>
                <Icon id="back" size={1.5} />
            </button>
            <div class="header-center">
                <h2 class="header-title">
                    {$scriptures[$collectionId || $openedScripture]?.customName || $scriptures[$collectionId || $openedScripture]?.name || ""}
                </h2>
                <div class="header-ref">
                    {#if depth}
                        {#if currentBook}{currentBook}{/if}
                        {#if currentChapter}
                            {currentChapter}{#if +currentVerse > 0}:{currentVerse}{/if}
                        {/if}
                    {/if}
                </div>
            </div>
            <button class="header-action" aria-label="Search scripture" on:click={openSearchPanel}>
                <Icon id="search" size={1.5} />
            </button>
        </div>
    {/if}

    <div class="bible">
<<<<<<< HEAD
<<<<<<< HEAD
        {#if $scriptureCache[openedScripture]}
            <ScriptureContent id={collectionId || openedScripture} scripture={$scriptureCache[openedScripture]} scriptures={allScripturesData} {isCollection} bind:depth bind:currentBook bind:currentChapter bind:currentVerse bind:this={scriptureContentRef} />
        {:else if checkScriptureExists(openedScripture, collectionId)}
=======
=======
>>>>>>> 9867f42f
        {#if $scriptureCache[$openedScripture]}
            {#if tablet}
                {#if searchValue.trim() && searchResults.length > 0}
                    <!-- Search Results for Tablet Mode -->
                    <div class="tablet-search-results">
                        {#each searchResults.slice(0, 50) as result}
                            <div class="verse search-result" role="button" tabindex="0" on:click={() => playSearchVerse(result.reference)} on:keydown={e => (e.key === "Enter" ? playSearchVerse(result.reference) : null)}>
                                <b style="color: white;">{result.referenceFull}</b>
                                <span style="display: block; margin-top: 0.25rem;">{@html highlightSearchTerm(result.verseText, searchValue)}</span>
                            </div>
                        {/each}
                        {#if searchResults.length > 50}
                            <p style="text-align: center; color: #666; font-size: 0.8em; margin: 0.5rem 0;">
                                Showing first 50 of {searchResults.length} results
                            </p>
                        {/if}
                    </div>
                {:else if searchValue.trim() && searchResults.length === 0}
                    <div style="flex: 1; display: flex; justify-content: center; align-items: center; opacity: 0.5;">
                        No results found for "{searchValue}"
                    </div>
                {:else}
                    <ScriptureContentTablet id={$collectionId || $openedScripture} scripture={$scriptureCache[$openedScripture]} bind:currentBook bind:currentChapter bind:currentVerse bind:this={scriptureContentRef} />
                {/if}
            {:else}
                <ScriptureContent id={$collectionId || $openedScripture} scripture={$scriptureCache[$openedScripture]} bind:depth bind:currentBook bind:currentChapter bind:currentVerse bind:this={scriptureContentRef} />
            {/if}

            {#if tablet}
                <div class="floating-controls-container">
                    <Button on:click={() => scriptureContentRef?.backward()} center dark class="floating-control-button" title="Previous">
                        <Icon id="previous" white size={1.2} />
                    </Button>
                    <Button on:click={() => scriptureContentRef?.forward()} center dark class="floating-control-button" title="Next">
                        <Icon id="next" white size={1.2} />
                    </Button>
                    <Button on:click={() => scriptureContentRef?.playScripture()} center dark class="floating-control-button" title="Play/Update">
                        <Icon id="play" white size={1.2} />
                    </Button>
                    <div class="floating-divider" aria-hidden="true"></div>
                    {#if $scriptureViewList}
                        <Button on:click={() => scriptureWrapText.set(!$scriptureWrapText)} center dark class="floating-control-button" title={$scriptureWrapText ? "Single Line" : "Wrap Text"}>
                            <Icon id={$scriptureWrapText ? "noWrap" : "wrap"} white size={1.2} />
                        </Button>
                    {/if}
                    <Button on:click={() => scriptureViewList.set(!$scriptureViewList)} center dark class="floating-control-button" title={$scriptureViewList ? "Grid View" : "List View"}>
                        <Icon id={$scriptureViewList ? "grid" : "list"} white size={1.2} />
                    </Button>
                </div>
            {/if}
        {:else if checkScriptureExists($openedScripture, $collectionId)}
<<<<<<< HEAD
>>>>>>> 895e25ef (Redo Tablet Mode)
=======
>>>>>>> 9867f42f
            <Loading />
        {/if}
    </div>

    {#if showControlsBar && !tablet}
        <div class="controls-section">
            {#if showPrevNext}
                <div class="navigation-buttons">
                    <Button style="flex: 1;" on:click={previous} center dark>
                        <Icon size={1.2} id="previous" />
                    </Button>
                    <Button style="flex: 1;" on:click={next} center dark>
                        <Icon size={1.2} id="next" />
                    </Button>
                    {#if depth === 2}
                        <Button style="flex: 0;" on:click={() => scriptureViewList.set(!$scriptureViewList)} center dark>
                            <Icon id={$scriptureViewList ? "grid" : "list"} white />
                        </Button>
                    {/if}
                </div>
            {:else if depth === 2}
                <div class="navigation-buttons center-toggle">
                    <Button on:click={() => scriptureViewList.set(!$scriptureViewList)} center dark>
                        <Icon id={$scriptureViewList ? "grid" : "list"} white />
                    </Button>
                </div>
            {/if}
            {#if !$isCleared.all && !tablet}
                <div class="buttons">
                    <Clear />
                </div>
            {/if}
        </div>
    {/if}
{:else if !tablet && scriptureEntries.length}
    <h2 class="header">
        {translate("tabs.scripture", $dictionary)}
    </h2>
    <div class="scroll scripture-list" style="overflow: auto;">
        <div class="section-stack">
            {#each scriptureSections as section (section.id)}
                {@const label = translate(section.labelKey, $dictionary)}
                <div class="section-card">
                    <div class="section-heading">{label}</div>
                    <div class="section-items">
                        {#each section.items as scripture, index (scripture.id)}
                            {#if section.apiDividerIndex !== undefined && index === section.apiDividerIndex}
                                <div class="api-divider">{translate("scripture.api_section", $dictionary)}</div>
                            {/if}
                            <Button on:click={() => selectScripture(scripture)} title={scripture.customName || scripture.name} bold={false} class="scripture-item" active={isActiveScripture(scripture)}>
                                <Icon id={scripture.icon} right />
                                <p>{scripture.customName || scripture.name}</p>
                                {#if scripture.collection?.versions?.length}
                                    <span class="collection-count">{scripture.collection.versions.length}</span>
                                {/if}
                            </Button>
                        {/each}
                    </div>
                </div>
            {/each}
        </div>
    </div>
{:else if !tablet}
    <Center faded>{translate("empty.general", $dictionary)}</Center>
{/if}

<style>
    p {
        white-space: normal;
        overflow: visible;
        text-overflow: unset;
        word-wrap: break-word;
    }

    .header-bar {
        display: flex;
        align-items: center;
        justify-content: space-between;
        gap: 0.5rem;
        overflow: hidden;
        height: 56px; /* Match show item height */
        background-color: var(--primary-darker);
        color: var(--text);
        font-weight: 600;
        font-size: 1.05em;
    }
    .header-center {
        flex: 1;
        display: flex;
        flex-direction: column;
        align-items: center;
        text-align: center;
        min-width: 0; /* enable ellipsis in children */
        line-height: 1;
        justify-content: center;
    }
    .header-bar.has-ref .header-center {
        justify-content: flex-start;
    }
    .header-title {
        margin: 0;
        line-height: 1.1;
        font-weight: 600;
        font-size: 0.95em; /* Match Projects header font size */
        max-width: 100%;
        white-space: nowrap;
        overflow: hidden;
        text-overflow: ellipsis;
        color: var(--text);
    }
    /* When reference is present, scale title smaller to fit */
    .header-bar.has-ref .header-title {
        font-size: 0.85em;
    }
    .header-ref {
        margin-top: 2px;
        font-size: 0.8em;
        color: var(--text);
        opacity: 0.9;
        max-width: 100%;
        white-space: nowrap;
        overflow: hidden;
        text-overflow: ellipsis;
    }
    .header-bar.has-ref .header-ref {
        margin-top: 2px;
    }
    /* When no reference, let title use two lines (avoid ellipsis) and hide the ref row */
    .header-bar:not(.has-ref) .header-title {
        white-space: normal;
        text-align: center;
        overflow-wrap: anywhere;
    }
    .header-bar:not(.has-ref) .header-ref {
        display: none;
    }
    /* Center the title vertically when no reference line is shown */
    .header-bar:not(.has-ref) .header-center {
        justify-content: center;
    }
    .header-action {
        background: transparent;
        border: none;
        padding: 0 12px; /* tall clickable area */
        display: flex;
        align-items: center;
        align-self: stretch; /* fill header height */
        cursor: pointer;
        color: var(--secondary);
        border-radius: 6px;
        margin-top: 0;
        min-width: 44px; /* accessible hit size */
    }
    .header-action:hover {
        background-color: var(--hover);
    }

    .header-action {
        transform: scale(1);
    }
    .bible {
        flex: 1;
        overflow-y: hidden;
        display: flex;
        flex-direction: column;
        position: relative;
    }
    .bible :global(.grid),
    .bible :global(.list) {
        flex: 1;
        height: 100%;
        position: relative;
    }

    .verse {
        display: flex;
        flex-direction: column;
        padding: 10px;

        overflow: auto;
    }
    .verse:hover {
        background-color: var(--primary-darker);
    }

    /* Controls section */
    .controls-section {
        display: flex;
        flex-direction: column;
        gap: 0;
        background-color: var(--primary-darkest);
        border-radius: 8px 8px 0 0;
        overflow: hidden;
        margin-bottom: 0;
    }

    .navigation-buttons {
        display: flex;
        width: 100%;
        flex-direction: row;
        align-items: center;
        gap: 0;
        background-color: var(--primary-darkest);
        border-radius: 8px 8px 0 0;
        padding: 2px 4px;
    }

    .navigation-buttons.center-toggle {
        justify-content: center;
    }

    .navigation-buttons :global(button) {
        flex: 1;
        min-height: 36px !important;
        padding: 0.5rem 0.75rem !important;
        font-size: 0.9em !important;
        border-radius: 0 !important;
    }

    .navigation-buttons :global(button:first-child) {
        border-radius: 8px 0 0 0 !important;
    }

    .navigation-buttons :global(button:last-child) {
        border-radius: 0 8px 0 0 !important;
    }

    .navigation-buttons.center-toggle :global(button) {
        border-radius: 8px 8px 0 0 !important;
    }

    .controls-section .buttons {
        border-radius: 0;
    }

    .controls-section .buttons :global(button) {
        flex: 1;
        padding: 0.75rem 1rem !important;
        font-size: 1em !important;
        min-height: 48px !important;
        border-radius: 0 !important;
    }

    .buttons {
        display: flex;
        width: 100%;
    }

    .controls-section :global(.clearAll) {
        border-radius: 0 !important;
    }

    .input {
        width: 100%;

        background-color: rgb(0 0 0 / 0.2);
        color: var(--text);
        padding: 10px 18px;
        border: none;
        font-size: inherit;

        border-bottom: 2px solid var(--secondary);
    }
    .search-bar-row {
        display: flex;
        align-items: center;
        gap: 0.5rem;
    }
    .search-input {
        flex: 1;
    }
    .input:active,
    .input:focus {
        outline: 2px solid var(--secondary);
        outline-offset: -2px;
    }
    .input::placeholder {
        color: inherit;
        opacity: 0.4;
    }

    .external-search-pill {
        flex: 1;
        display: flex;
        align-items: center;
        gap: 0.75rem;
        background-color: rgb(0 0 0 / 0.2);
        color: var(--text);
        padding: 0.5rem 0.75rem;
        border-radius: 6px;
        min-height: 40px;
    }
    .pill-text {
        display: flex;
        flex-direction: column;
        gap: 2px;
        min-width: 0;
    }
    .pill-text span {
        font-weight: 600;
        white-space: nowrap;
        overflow: hidden;
        text-overflow: ellipsis;
    }
    .pill-text small {
        font-size: 0.7em;
        opacity: 0.6;
    }

    /* FreeShow UI scrollbar */
    .search-scroll,
    .bible {
        scrollbar-width: thin; /* Firefox */
        scrollbar-color: rgb(255 255 255 / 0.3) rgb(255 255 255 / 0.05);
    }
    .search-scroll::-webkit-scrollbar,
    .bible::-webkit-scrollbar {
        width: 8px;
        height: 8px;
    }
    .search-scroll::-webkit-scrollbar-track,
    .bible::-webkit-scrollbar-track,
    .search-scroll::-webkit-scrollbar-corner,
    .bible::-webkit-scrollbar-corner {
        background: rgb(255 255 255 / 0.05);
    }
    .search-scroll::-webkit-scrollbar-thumb,
    .bible::-webkit-scrollbar-thumb {
        background: rgb(255 255 255 / 0.3);
        border-radius: 8px;
    }
    .search-scroll::-webkit-scrollbar-thumb:hover,
    .bible::-webkit-scrollbar-thumb:hover {
        background: rgb(255 255 255 / 0.5);
    }

    /* Scripture list styling */
    .scripture-list {
        padding-bottom: 60px;
    }

    .section-stack {
        display: flex;
        flex-direction: column;
        gap: 10px;
        margin: 10px 0;
        padding-right: 5px;
        width: 100%;
        box-sizing: border-box;
        align-items: flex-start;
    }

    .section-card {
        background-color: var(--primary-darkest);
        border: 1px solid var(--primary-lighter);
        border-left: 0;
        border-radius: 10px;
        border-top-left-radius: 0;
        border-bottom-left-radius: 0;
        overflow: hidden;
        width: 100%;
        max-width: 520px;
    }

    .section-heading {
        font-weight: 500;
        padding: 4px 14px;
        font-size: 0.8rem;
        opacity: 0.8;
        background: var(--primary-darkest);
        border-bottom: 1px solid var(--primary-lighter);
    }

    .section-items {
        display: flex;
        flex-direction: column;
    }

    .section-items :global(.scripture-item) {
        width: 100%;
        padding: 0.65rem 0.9rem !important;
        min-height: 50px !important;
        border-radius: 0 !important;
        border-left: none !important;
        border-right: none !important;
        border-top: none !important;
        background-color: transparent !important;
        display: flex !important;
        align-items: center !important;
        border-bottom-left-radius: 0 !important;
    }

    .section-items :global(.scripture-item:hover) {
        background-color: rgb(255 255 255 / 0.04) !important;
    }

    .section-items :global(.scripture-item.active) {
        background-color: rgb(255 255 255 / 0.08) !important;
        box-shadow: inset 4px 0 0 var(--secondary) !important;
    }

    .section-items > :global(.scripture-item:first-child.active) {
        border-top-right-radius: 12px;
    }

    .section-items > :global(.scripture-item:last-child.active) {
        border-bottom-right-radius: 12px;
    }

    .collection-count {
        font-size: 0.75em;
        opacity: 0.75;
        margin-left: auto;
        padding-left: 0.75rem;
    }

    .api-divider {
        font-size: 0.75rem;
        text-transform: uppercase;
        letter-spacing: 0.08em;
        padding: 8px 14px 4px;
        margin-top: 4px;
        color: rgb(255 255 255 / 0.75);
        display: flex;
        align-items: center;
        gap: 0.6rem;
    }

    .api-divider::after {
        content: "";
        flex: 1;
        height: 1px;
        background: rgb(255 255 255 / 0.12);
        border-radius: 999px;
    }

    :global(.scripture-item) {
        justify-content: flex-start !important;
        align-items: center !important;
        text-align: left !important;
        gap: 0.6rem !important;
        font-size: 1em !important;
        margin: 0 !important;
        line-height: 1.2 !important;
    }

    :global(.scripture-item p) {
        text-align: left;
        font-size: inherit !important;
        margin: 0;
        display: block;
        line-height: 1.2;
    }

    :global(.scripture-item) :global(svg) {
        width: 1.5em;
        height: 1.5em;
        flex-shrink: 0;
        margin-right: 0.5em;
        margin-top: 0;
        align-self: center;
    }

    /* Tablet and mobile styles - match project sizes exactly */
    @media screen and (max-width: 1000px) {
        .header {
            font-size: 1.2em;
            padding: 0.6em 0;
        }

        .section-stack {
            gap: 6px;
            padding-right: 8px;
        }

        .section-items :global(.scripture-item) {
            padding: 0.55rem 0.85rem !important;
            min-height: 46px !important;
            font-size: 0.95em !important;
        }

        :global(.scripture-item) :global(svg) {
            width: 1.4em !important;
            height: 1.4em !important;
        }

        .input {
            padding: 14px 20px;
            font-size: 1.1em;
        }

        .header-title {
            font-size: 1.1em;
        }

        .header-bar.has-ref .header-title {
            font-size: 1em;
        }

        .header-ref {
            font-size: 0.95em;
        }

        .verse {
            padding: 14px;
            font-size: 1.05em;
        }

        .navigation-buttons {
            padding: 2px 4px;
        }

        .navigation-buttons :global(button) {
            min-height: 36px !important;
            padding: 0.5rem 0.75rem !important;
            font-size: 0.9em !important;
        }

        .controls-section .buttons :global(button) {
            padding: 0.5rem 1rem !important;
            font-size: 0.9em !important;
            min-height: auto !important;
        }
    }
    /* Floating controls - matching main frontend FloatingInputs style */
    .floating-controls-container {
        --size: 40px;
        --padding: 12px;
        --background: rgba(25, 25, 35, 0.85);

        display: flex;
        align-items: center;
        height: var(--size);
        background-color: var(--background);
        border: 1px solid var(--primary-lighter);
        box-shadow: 1px 1px 6px rgb(0 0 0 / 0.4);
        border-radius: var(--size);
        backdrop-filter: blur(3px);
        overflow: hidden;
        z-index: 199;

        /* Only float in tablet mode - position set via media query */
        position: absolute;
        bottom: var(--padding);
        right: var(--padding);
    }

    :global(.floating-control-button) {
        background-color: transparent !important;
        height: calc(var(--size) - 2px) !important;
        padding: 0 12px !important;
        border-radius: 0 !important;
        border: none !important;
        box-shadow: none !important;
        display: flex !important;
        align-items: center !important;
        justify-content: center !important;
    }

    :global(.floating-control-button:hover) {
        background: rgb(255 255 255 / 0.1) !important;
    }

    :global(.floating-control-button:active) {
        background: rgb(255 255 255 / 0.15) !important;
    }

    .floating-divider {
        height: 100%;
        width: 1px;
        background-color: var(--primary-lighter);
    }

    /* Tablet Search Results */
    .tablet-search-results {
        flex: 1;
        overflow-y: auto;
        padding: 0.5rem;
    }

    .tablet-search-results .search-result {
        margin-bottom: 0.5rem;
        cursor: pointer;
        padding: 0.75rem;
        border: 1px solid var(--primary-lighter);
        border-radius: 0.25rem;
        background-color: var(--primary-darker);
    }

    .tablet-search-results .search-result:hover {
        background-color: var(--primary);
    }
</style><|MERGE_RESOLUTION|>--- conflicted
+++ resolved
@@ -37,14 +37,16 @@
     }
 
     $: scripturesLoaded = Object.keys($scriptures).length > 0
-<<<<<<< HEAD
+
+    $: allScripturesData = Object.keys($scriptures)
         .map(sid => ({
             id: sid,
             data: $scriptureCache[sid],
             name: ($scriptures[sid]?.customName || $scriptures[sid]?.name || sid) as string
         }))
         .filter(s => s.data)
-=======
+
+    $: isCollection = !!($collectionId && $scriptures[$collectionId]?.collection)
 
     // Validate stored scripture ID and reset if invalid (prevents infinite loading on first launch)
     $: if (scripturesLoaded && $openedScripture && !checkScriptureExists($openedScripture, $collectionId)) {
@@ -55,7 +57,6 @@
     $: if ($openedScripture && checkScriptureExists($openedScripture, $collectionId) && !$scriptureCache[$openedScripture]) {
         send("GET_SCRIPTURE", { id: $openedScripture })
     }
->>>>>>> 9867f42f
 
     let depthBeforeSearch = 0
     let depth = 0
@@ -956,14 +957,6 @@
     {/if}
 
     <div class="bible">
-<<<<<<< HEAD
-<<<<<<< HEAD
-        {#if $scriptureCache[openedScripture]}
-            <ScriptureContent id={collectionId || openedScripture} scripture={$scriptureCache[openedScripture]} scriptures={allScripturesData} {isCollection} bind:depth bind:currentBook bind:currentChapter bind:currentVerse bind:this={scriptureContentRef} />
-        {:else if checkScriptureExists(openedScripture, collectionId)}
-=======
-=======
->>>>>>> 9867f42f
         {#if $scriptureCache[$openedScripture]}
             {#if tablet}
                 {#if searchValue.trim() && searchResults.length > 0}
@@ -989,7 +982,7 @@
                     <ScriptureContentTablet id={$collectionId || $openedScripture} scripture={$scriptureCache[$openedScripture]} bind:currentBook bind:currentChapter bind:currentVerse bind:this={scriptureContentRef} />
                 {/if}
             {:else}
-                <ScriptureContent id={$collectionId || $openedScripture} scripture={$scriptureCache[$openedScripture]} bind:depth bind:currentBook bind:currentChapter bind:currentVerse bind:this={scriptureContentRef} />
+                <ScriptureContent id={$collectionId || $openedScripture} scripture={$scriptureCache[$openedScripture]} scriptures={allScripturesData} {isCollection} bind:depth bind:currentBook bind:currentChapter bind:currentVerse bind:this={scriptureContentRef} />
             {/if}
 
             {#if tablet}
@@ -1015,10 +1008,6 @@
                 </div>
             {/if}
         {:else if checkScriptureExists($openedScripture, $collectionId)}
-<<<<<<< HEAD
->>>>>>> 895e25ef (Redo Tablet Mode)
-=======
->>>>>>> 9867f42f
             <Loading />
         {/if}
     </div>
