<script lang="ts">
    import type { Bible } from "../../../../types/Bible"
    import Loading from "../../../common/components/Loading.svelte"
    import { onDestroy } from "svelte"
    import { send } from "../../util/socket"
    import { currentScriptureState, scriptureViewList, outShow, outSlide } from "../../util/stores"

    export let id: string
    export let scripture: Bible
    export let tablet: boolean = false
    export let currentBook: string = ""
    export let currentChapter: string = ""
    export let currentVerse: string = ""

    let activeBook = -1
    let activeChapter = -1
    let activeVerse = 0

    // Track what is displayed on output (separate from user's navigation position)
    let displayedBookIndex = -1
    let displayedChapterIndex = -1
    let displayedVerseNumber = 0
    let pendingVerseDepth = false // Used when navigating from search to wait for data load

    $: books = scripture?.books || []
    $: chapters = books[activeBook]?.chapters || []
    $: if (depth === 1) {
        const bookObj: any = books[activeBook]
        if (bookObj?.keyName && !(bookObj?.chapters?.length > 0)) {
            send("GET_SCRIPTURE", { id, bookKey: bookObj.keyName, bookIndex: activeBook })
        }
    }
    $: verses = chapters[activeChapter]?.verses || []
    $: if (depth === 2) {
        const bookObj: any = books[activeBook]
        const chapterObj: any = chapters[activeChapter]
        if (bookObj?.keyName && chapterObj?.keyName && !(chapterObj?.verses?.length > 0)) {
            send("GET_SCRIPTURE", { id, bookKey: bookObj.keyName, chapterKey: chapterObj.keyName, bookIndex: activeBook, chapterIndex: activeChapter })
        }
    }
    // Auto-advance to verse depth once data loads (for search navigation)
    $: if (pendingVerseDepth && depth === 1 && activeBook >= 0 && activeChapter >= 0) {
        const chapterObj: any = chapters[activeChapter]
        if (chapters.length > 0 && chapterObj) {
            const bookObj: any = books[activeBook]
            if (bookObj?.keyName && chapterObj?.keyName && !(chapterObj?.verses?.length > 0)) {
                send("GET_SCRIPTURE", { id, bookKey: bookObj.keyName, chapterKey: chapterObj.keyName, bookIndex: activeBook, chapterIndex: activeChapter })
            } else if (chapterObj?.verses?.length > 0) {
                pendingVerseDepth = false
                depth = 2
            }
        }
    }
    $: if (pendingVerseDepth && depth === 2 && verses.length > 0) {
        pendingVerseDepth = false
    }

    $: currentBook = books[activeBook]?.name || ""
    $: currentChapter = (() => {
        const num = chapters[activeChapter]?.number
        return num !== undefined && num !== null ? String(num) : ""
    })()
    $: currentVerse = activeVerse > 0 ? String(activeVerse) : ""

    // Update displayed indices from main app state (what's currently on output)
    const unsubscribeScripture = currentScriptureState.subscribe((state) => {
        if (!state) return
        if (state.scriptureId && state.scriptureId !== id) return
        
        const bookIndex = state.bookId
        const chapterIndex = state.chapterId
        const verseList = state.activeVerses
        const latestVerse = Array.isArray(verseList) && verseList.length > 0 ? parseInt(String(verseList[verseList.length - 1]), 10) : 0

        if (Number.isInteger(bookIndex) && bookIndex >= 0) displayedBookIndex = bookIndex
        if (Number.isInteger(chapterIndex) && chapterIndex >= 0) displayedChapterIndex = chapterIndex
        if (Number.isFinite(latestVerse) && latestVerse > 0) displayedVerseNumber = latestVerse
    })
    onDestroy(() => {
        unsubscribeScripture()
    })

    // COLORS

    const colorCodesFull = [1, 1, 1, 1, 1, 2, 2, 2, 2, 2, 2, 2, 2, 2, 2, 2, 2, 3, 3, 3, 3, 3, 4, 4, 4, 4, 4, 4, 4, 4, 4, 4, 4, 4, 4, 4, 4, 4, 4, 5, 5, 5, 5, 6, 7, 7, 7, 7, 7, 7, 7, 7, 7, 7, 7, 7, 7, 7, 7, 7, 7, 7, 7, 7, 7, 8]
    const colorCodesNT = [5, 5, 5, 5, 6, 7, 7, 7, 7, 7, 7, 7, 7, 7, 7, 7, 7, 7, 7, 7, 7, 7, 7, 7, 7, 7, 8]
    const colors = ["", "#f17d46", "#ffd17c", "#8cdfff", "#8888ff", "#ff97f2", "#ffdce7", "#88ffa9", "#ffd3b6"]

    export function getColorCode(books: any[], bookId: number | string) {
        let bookIndex = typeof bookId === "number" ? bookId : books.findIndex((a) => a.id === bookId)

        if (books.length === colorCodesFull.length) return colors[colorCodesFull[bookIndex]]
        else if (books.length === colorCodesNT.length) return colors[colorCodesNT[bookIndex]]
        return ""
    }

    // NAMES

    let usedNames: string[] = []
    function getShortName(name: string, i: number) {
        let shortName = isNaN(parseInt(name[0])) ? name.slice(0, 3) : name.replace(" ", "").slice(0, 4)

        // use four characters if same short name ("Jud"ges="Jud"e)
        if (i === 0) usedNames = []
        if (usedNames.includes(shortName) && shortName.length === 3) shortName = name.slice(0, 4)
        usedNames.push(shortName)

        return shortName
    }

    // OUTPUT

    function playScripture(verseNumber: number) {
        if (activeBook < 0 || activeChapter < 0 || verseNumber <= 0) return
        
        const book = books[activeBook]
        const chapter = chapters[activeChapter]
        if (!book || !chapter) return
        
        const bookNumber = book.number ?? activeBook + 1
        const chapterNumber = chapter.number ?? activeChapter + 1
        send("API:start_scripture", { id, reference: `${bookNumber}.${chapterNumber}.${verseNumber}` })
    }

    // NAVIGATION

    export let depth = 0

    export function goBack() {
        if (depth > 0) {
            pendingVerseDepth = false
            if (depth === 1) {
                activeChapter = -1
                activeVerse = 0
            } else if (depth === 2) {
                activeVerse = 0
            }
            depth--
        }
    }

    // Navigate to verse depth from search - handles data loading progressively
    export function navigateToVerse(bookNum: number, chapterNum: number) {
        const bookIndex = books.findIndex((b: any) => {
            const bNum = typeof b?.number === 'string' ? parseInt(b.number, 10) : b?.number
            return (bNum ?? 0) === bookNum
        })
        if (bookIndex >= 0) {
            activeBook = bookIndex
            const bookObj: any = books[bookIndex]
            const chapters = bookObj?.chapters || []

            let chapterIndex = chapters.findIndex((c: any) => {
<<<<<<< HEAD
=======
                if (!c) return false
>>>>>>> 2bb027a7
                const cNum = typeof c.number === 'string' ? parseInt(c.number, 10) : c.number
                return cNum === chapterNum
            })
            if (chapterIndex < 0) {
                chapterIndex = Math.max(0, chapterNum - 1)
            }
            activeChapter = chapterIndex

            const chapterObj: any = chapters[chapterIndex]
            const hasChapters = chapters.length > 0
            const hasVerses = chapterObj?.verses?.length > 0

            // Request missing data and set depth based on what's available
            if (bookObj?.keyName && !hasChapters) {
                pendingVerseDepth = true
                send("GET_SCRIPTURE", { id, bookKey: bookObj.keyName, bookIndex })
                depth = 1
            } else if (bookObj?.keyName && chapterObj?.keyName && !hasVerses) {
                pendingVerseDepth = true
                send("GET_SCRIPTURE", { id, bookKey: bookObj.keyName, chapterKey: chapterObj.keyName, bookIndex, chapterIndex })
                depth = 2
            } else if (hasChapters && hasVerses) {
                pendingVerseDepth = false
                depth = 2
            } else {
                pendingVerseDepth = true
                depth = 1
            }
        }
    }

    $: if (!scripture || !Array.isArray(scripture.books)) {
        activeBook = -1
        activeChapter = -1
        activeVerse = 0
        displayedBookIndex = -1
        displayedChapterIndex = -1
        displayedVerseNumber = 0
        depth = 0
    }

    function parseScriptureReference(reference: string): { bookIndex: number; chapterIndex: number; verseNumber: number } | null {
        if (!reference || !books || books.length === 0) return null

        // Match patterns like "Genesis 1:1", "Genesis 1 1", "1 John 2:3", "Psalm 23:1-6", etc.
        const match = reference.match(/^(.+?)\s+(\d+)(?:[:.,]\s*(\d+)|\s+(\d+))?(?:-\d+)?$/)
        if (!match) return null

        const [, bookName, chapterStr, versePart1, versePart2] = match
        const verseStr = versePart1 || versePart2
        if (!verseStr) return null

        const chapterNumber = parseInt(chapterStr, 10)
        const verseNumber = parseInt(verseStr, 10)

        const bookIndex = books.findIndex((book) => {
            if (book.name.toLowerCase() === bookName.toLowerCase().trim()) {
                return true
            }

            const normalizedBookName = bookName.toLowerCase().trim()
            const normalizedScriptureName = book.name.toLowerCase()

            return normalizedScriptureName.includes(normalizedBookName) || normalizedBookName.includes(normalizedScriptureName)
        })

        if (bookIndex === -1) {
            return null
        }

        const chapterIndex = chapterNumber - 1

        return { bookIndex, chapterIndex, verseNumber }
    }

    // Extract scripture reference from outShow slide content
    function extractScriptureFromSlide(): { bookIndex: number; chapterIndex: number; verseNumber: number } | null {
        if (!$outShow?.slides || $outSlide === null) return null

        const currentSlideId = Object.keys($outShow.slides)[$outSlide]
        if (!currentSlideId || !$outShow.slides[currentSlideId]) return null

        const slide = $outShow.slides[currentSlideId]
        if (!slide.items) return null

        // Look through all slide items for scripture references
        for (const item of slide.items) {
            if (!item.lines || !Array.isArray(item.lines)) continue

            for (const line of item.lines) {
                if (!line.text || !Array.isArray(line.text)) continue

                for (const textItem of line.text) {
                    if (textItem && textItem.value && typeof textItem.value === "string") {
                        // Check if this looks like a scripture reference
                        if (textItem.value.match(/^.+?\s+\d+(?:[:.,]\s*\d+|\s+\d+)/)) {
                            const parsed = parseScriptureReference(textItem.value)
                            if (parsed) {
                                return parsed
                            }
                        }
                    }
                }
            }
        }

        return null
    }

    // Update displayed verse from slide content (ensures highlight follows main app changes)
    $: if (scripture && Array.isArray(scripture.books) && $outShow && $outSlide !== null) {
        const slideScripture = extractScriptureFromSlide()
        if (slideScripture) {
            displayedBookIndex = slideScripture.bookIndex
            displayedChapterIndex = slideScripture.chapterIndex
            displayedVerseNumber = slideScripture.verseNumber
        }
    }
    // Sync highlight with displayed verse (only when viewing that book/chapter - no auto-navigation)
    $: if (depth === 2 && displayedVerseNumber > 0 && displayedBookIndex >= 0 && displayedChapterIndex >= 0) {
        if (activeBook === displayedBookIndex && activeChapter === displayedChapterIndex) {
            if (activeVerse !== displayedVerseNumber) {
                activeVerse = displayedVerseNumber
            }
        }
    }

    // Navigate next/previous verse based on what's displayed on output (not user's navigation)
    export function forward() {
        if (displayedBookIndex >= 0 && displayedChapterIndex >= 0 && displayedVerseNumber > 0) {
            const displayedBook = books[displayedBookIndex]
            if (!displayedBook) return
            
            const bookNumber = displayedBook.number ?? displayedBookIndex + 1
            const displayedChapters = displayedBook.chapters || []
            const displayedChapter = displayedChapters[displayedChapterIndex]
            if (!displayedChapter) return
            
            const chapterNumber = displayedChapter.number ?? displayedChapterIndex + 1
            
            // Use loaded verses if available, otherwise increment verse number
            if (activeBook === displayedBookIndex && activeChapter === displayedChapterIndex && verses.length > 0) {
                const verseNumbers: number[] = verses.map((v: any, i: number) => {
                    const num = v?.number ?? i + 1
                    return typeof num === 'string' ? parseInt(num, 10) : num
                })
                const currentIndex = verseNumbers.indexOf(displayedVerseNumber)
                if (currentIndex >= 0 && currentIndex < verseNumbers.length - 1) {
                    const nextVerse = verseNumbers[currentIndex + 1]
                    send("API:start_scripture", { id, reference: `${bookNumber}.${chapterNumber}.${nextVerse}` })
                }
            } else {
                const nextVerse = displayedVerseNumber + 1
                send("API:start_scripture", { id, reference: `${bookNumber}.${chapterNumber}.${nextVerse}` })
            }
        }
    }

    export function backward() {
        if (displayedBookIndex >= 0 && displayedChapterIndex >= 0 && displayedVerseNumber > 0) {
            const displayedBook = books[displayedBookIndex]
            if (!displayedBook) return
            
            const bookNumber = displayedBook.number ?? displayedBookIndex + 1
            const displayedChapters = displayedBook.chapters || []
            const displayedChapter = displayedChapters[displayedChapterIndex]
            if (!displayedChapter) return
            
            const chapterNumber = displayedChapter.number ?? displayedChapterIndex + 1
            
            // Use loaded verses if available, otherwise decrement verse number
            if (activeBook === displayedBookIndex && activeChapter === displayedChapterIndex && verses.length > 0) {
                const verseNumbers: number[] = verses.map((v: any, i: number) => {
                    const num = v?.number ?? i + 1
                    return typeof num === 'string' ? parseInt(num, 10) : num
                })
                const currentIndex = verseNumbers.indexOf(displayedVerseNumber)
                if (currentIndex > 0) {
                    const prevVerse = verseNumbers[currentIndex - 1]
                    send("API:start_scripture", { id, reference: `${bookNumber}.${chapterNumber}.${prevVerse}` })
                }
            } else {
                if (displayedVerseNumber > 1) {
                    const prevVerse = displayedVerseNumber - 1
                    send("API:start_scripture", { id, reference: `${bookNumber}.${chapterNumber}.${prevVerse}` })
                }
            }
        }
    }

    // TEXT FORMATTING

    function formatBibleText(text: string | undefined) {
        if (!text) return ""
        text = text.replace(/!\{(.*?)\}!/g, '<span class="wj">$1</span>')
        return removeTags(stripMarkdown(text).replaceAll("/ ", " ").replaceAll("*", ""))
    }
    function removeTags(text: string) {
        return text.replace(/(<([^>]+)>)/gi, "")
    }
    function stripMarkdown(input: string) {
        input = input.replace(/#\s*(.*?)\s*#/g, "")
        input = input.replace(/\*\{(.*?)\}\*/g, "")
        input = input.replace(/!\{(.*?)\}!/g, "$1")
        // input = input.replace(/\[(.*?)\]/g, "[$1]")
        input = input.replace(/(\*\*|__)(.*?)\1/g, "$2")
        input = input.replace(/(\*|_)(.*?)\1/g, "$2")
        input = input.replace(/\+\+(.*?)\+\+/g, "$1")
        input = input.replace(/~~(.*?)~~/g, "$1")
        input = input.replace(/"([^"]*?)"/g, "$1")
        input = input.replace(/\n/g, "")
        input = input.replace(/¶/g, "")

        return input
    }
</script>

<!-- Header handled by parent -->

<!-- GRID MODE -->
<div class="grid" class:tablet>
    {#if depth === 0}
        <div class="books">
            {#if books?.length}
                {#key books}
                    {#each books as book, i}
                        <!-- this uses index instead of number! -->
                        {@const bookUiId = i + 1}
                        {@const color = getColorCode(books, i)}
                        {@const name = getShortName(book.name, i)}

                        <span
                            id={bookUiId.toString()}
                            role="button"
                            tabindex="0"
                            on:mousedown={() => {
                                activeBook = i
                                activeChapter = -1
                                activeVerse = 0
                                depth++
                            }}
                            on:keydown={(e) =>
                                e.key === "Enter" &&
                                (() => {
                                    activeBook = i
                                    activeChapter = -1
                                    activeVerse = 0
                                    depth++
                                })()}
                            class:active={activeBook === i}
                            class:displayed={i === displayedBookIndex}
                            class:output={i === displayedBookIndex}
                            style="color: {color};"
                            title={book.name}
                        >
                            {name}
                        </span>
                    {/each}
                {/key}
            {:else}
                <Loading />
            {/if}
        </div>
    {/if}

    <!-- <div class="content"> -->
    {#if depth === 1}
        <div class="chapters context #scripture_chapter" style="text-align: center;" class:center={!chapters?.length}>
            {#if chapters?.length}
                {#each chapters as chapter, i}
                    {@const chapterUiId = Number(chapter.number) || i + 1}
                    <span
                        id={chapterUiId.toString()}
                        role="button"
                        tabindex="0"
                        on:mousedown={() => {
                            const previousChapter = activeChapter
                            activeChapter = i
                            activeBook = i >= 0 ? activeBook : -1
                            if (i === displayedChapterIndex && activeBook === displayedBookIndex && displayedVerseNumber > 0) {
                                activeVerse = displayedVerseNumber
                            } else if (previousChapter !== i) {
                                activeVerse = 0
                            }
                            depth++
                        }}
                        on:keydown={(e) =>
                            e.key === "Enter" &&
                            (() => {
                                const previousChapter = activeChapter
                                activeChapter = i
                                activeBook = i >= 0 ? activeBook : -1
                                if (i === displayedChapterIndex && activeBook === displayedBookIndex && displayedVerseNumber > 0) {
                                    activeVerse = displayedVerseNumber
                                } else if (previousChapter !== i) {
                                    activeVerse = 0
                                }
                                depth++
                            })()}
                        class:active={activeChapter === i}
                        class:displayed={activeBook === displayedBookIndex && i === displayedChapterIndex}
                        class:output={activeBook === displayedBookIndex && i === displayedChapterIndex}
                    >
                        {chapterUiId}
                    </span>
                {/each}
            {:else}
                <Loading />
            {/if}
        </div>
    {/if}

    {#if depth === 2}
        <div class="verses context #scripture_verse" class:center={!verses.length} class:big={verses.length > 100} class:list={$scriptureViewList}>
            {#if verses.length}
                {#each verses as verse, i}
                    {@const verseNumber = Number(verse.number) || i + 1}
                    {@const isDisplayed = activeBook === displayedBookIndex && activeChapter === displayedChapterIndex && verseNumber === displayedVerseNumber}
                    {@const isActive = activeVerse === verseNumber}
                    <button type="button" class="verse-button" on:click={() => playScripture(verseNumber)} on:keydown={(e) => e.key === "Enter" && playScripture(verseNumber)} class:active={isActive} class:displayed={isDisplayed}>
                        <span style="width: 100%;height: 100%;color: var(--secondary);font-weight: bold;">
                            {verseNumber}
                        </span>
                        {#if $scriptureViewList}{formatBibleText(verse.text || verse.value)}{/if}
                    </button>
                {/each}
            {:else}
                <Loading />
            {/if}
        </div>
    {/if}
    <!-- </div> -->

    <!-- {#if bibles[0].copyright}
        <copy>{bibles[0].copyright}</copy>
    {/if} -->
</div>

<style>
    /* GRID MODE */

    .grid {
        display: flex;
        flex-direction: column;
        height: 100%;
    }
    .grid.tablet .books {
        border-bottom: 2px solid var(--primary-lighter);
    }
    .grid.tablet .chapters {
        border-inline-end: 2px solid var(--primary-lighter);
    }

    .grid div {
        display: flex;
        flex-direction: column;
        overflow-y: auto;
        overflow-x: hidden;
        align-content: flex-start;

        position: relative;
        scroll-behavior: smooth;
        /* FreeShow UI scrollbar */
        scrollbar-width: thin; /* Firefox */
        scrollbar-color: rgb(255 255 255 / 0.3) rgb(255 255 255 / 0.05);
    }
    .grid div::-webkit-scrollbar {
        width: 8px;
        height: 8px;
    }
    .grid div::-webkit-scrollbar-track,
    .grid div::-webkit-scrollbar-corner {
        background: rgb(255 255 255 / 0.05);
    }
    .grid div::-webkit-scrollbar-thumb {
        background: rgb(255 255 255 / 0.3);
        border-radius: 8px;
    }
    .grid div::-webkit-scrollbar-thumb:hover {
        background: rgb(255 255 255 / 0.5);
    }

    /* .grid .content */
    .grid .books {
        flex-direction: row;
        height: 100%;
    }
    .grid .chapters,
    .grid .verses {
        flex-direction: row;
        height: 100%;
    }

    /* .grid.tablet .content */
    .grid.tablet .books {
        height: 50%;
    }
    .grid.tablet .chapters,
    .grid.tablet .verses {
        width: 50%;
    }

    .grid .books,
    .grid .chapters,
    .grid .verses {
        flex-wrap: wrap;
        align-content: normal;
    }

    .grid .verses.list {
        flex-direction: column;
        flex-wrap: nowrap;
        /* FreeShow UI scrollbar styling (desktop) */
        scrollbar-width: thin; /* Firefox */
        scrollbar-color: rgb(255 255 255 / 0.3) rgb(255 255 255 / 0.05);
    }
    .grid .verses.list::-webkit-scrollbar {
        width: 8px;
        height: 8px;
    }
    .grid .verses.list::-webkit-scrollbar-track,
    .grid .verses.list::-webkit-scrollbar-corner {
        background: rgb(255 255 255 / 0.05);
    }
    .grid .verses.list::-webkit-scrollbar-thumb {
        background: rgb(255 255 255 / 0.3);
        border-radius: 8px;
    }
    .grid .verses.list::-webkit-scrollbar-thumb:hover {
        background: rgb(255 255 255 / 0.5);
    }

    .grid .verse-button,
    .grid span {
        display: flex;
        justify-content: center;
        align-items: center;

        /* min-width: 40px; */
        min-width: 50px;
        flex: 1;

        font-weight: 600;
    }
    .grid .verses.list .verse-button {
        align-items: unset;
        justify-content: unset;
        padding: 10px 0;
    }
    .verse-button {
        display: flex;
        align-items: unset;
        justify-content: unset;
        padding: 10px 0;
        background: transparent;
        border: none;
        color: var(--text);
        font: inherit;
        text-align: left;
        cursor: pointer;
    }
    .grid .verses.list span {
        max-width: 50px;
    }

    .grid .books span {
        /* min-width: 52px; */
        /* min-width: 82px; */
        /* min-width: 33%; */
        min-width: 25%;
    }
    /* Make interactive book/chapter items show pointer cursor like verse buttons */
    .grid .books span,
    .grid .chapters span {
        cursor: pointer;
    }
    .grid .big span {
        min-width: 40px;
    }

    .grid .verses {
        color: var(--secondary);
        font-weight: bold;
    }

    .grid div .verse-button:hover {
        background-color: var(--hover);
    }

    .grid .active {
        background-color: var(--focus);
    }
    /* Highlight currently displayed scripture elements */
    .grid .books .output,
    .grid .chapters .output {
        background-color: var(--focus);
        box-shadow: inset 0 0 0 2px var(--secondary);
        border-radius: 6px;
    }
    /* Highlight currently displayed verse - works across all translations */
    .grid .verses .displayed {
        background-color: var(--focus);
        box-shadow: inset 0 0 0 2px var(--secondary);
        border-radius: 6px;
    }
</style><|MERGE_RESOLUTION|>--- conflicted
+++ resolved
@@ -151,10 +151,7 @@
             const chapters = bookObj?.chapters || []
 
             let chapterIndex = chapters.findIndex((c: any) => {
-<<<<<<< HEAD
-=======
                 if (!c) return false
->>>>>>> 2bb027a7
                 const cNum = typeof c.number === 'string' ? parseInt(c.number, 10) : c.number
                 return cNum === chapterNum
             })
