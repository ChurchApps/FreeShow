import { https } from "follow-redirects"
import fs from "fs"
import path from "path"
import { ToMain } from "../../types/IPC/ToMain"
import type { LessonFile, LessonsData } from "../../types/Main"
import { sendToMain } from "../IPC/main"
import { doesPathExist, getDataFolderPath, getValidFileName, makeDir } from "../utils/files"
import { waitUntilValueIsDefined } from "../utils/helpers"
import { decryptFile, encryptFile, getProtectedPath } from "./protected"
import { filePathHashCode } from "./thumbnails"
import { ContentProviderFactory } from "../contentProviders/base/ContentProvider"

export function downloadLessonsMedia(lessons: LessonsData[]) {
    const replace = lessons.map(checkLesson)

    sendToMain(ToMain.REPLACE_MEDIA_PATHS, replace.flat())
}

function checkLesson(lesson: LessonsData) {
    const type = lesson.type || "lessons"

    downloadCount = 0
    failedDownloads = 0
    sendToMain(ToMain.LESSONS_DONE, { showId: lesson.showId, status: { finished: 0, failed: 0 } })

    const folderName = getValidFileName(lesson.name)
    const lessonFolder = getDataFolderPath("lessons", folderName)
    makeDir(lessonFolder)

    return lesson.files
        .map((file) => {
            const filePath = getFilePath(file)
            if (!filePath) return

            return downloadFile(filePath, file, lesson.showId)
        })
        .filter((a) => a)

    function getFilePath(file: LessonFile) {
        if (type === "planningcenter") return path.join(lessonFolder, file.name)

        if (file.streamUrl) file.fileType = "video/mp4"
        const extension = getFileExtension(file.url, file.fileType)
        if (!extension) return

        let fileName = file.name
        if (!fileName.includes("." + extension)) fileName += "." + extension

        return path.join(lessonFolder, fileName)
    }
}

function getFileExtension(url: string, fileType = "") {
    if (fileType.includes("mp4") || url.includes(".mp4")) return "mp4"
    if (fileType.includes("jpg") || fileType.includes("jpeg") || url.includes(".jpg") || url.includes(".jpeg")) return "jpg"
    if (fileType.includes("png") || url.includes(".png")) return "png"

    return ""
}

function downloadFile(filePath: string, file: LessonFile, showId: string) {
    const fileRef = { from: file.url, to: filePath, type: file.type }

    if (doesPathExist(filePath)) {
        // console.log(filePath + " exists!")
        downloadCount++
        sendToMain(ToMain.LESSONS_DONE, { showId, status: { finished: downloadCount, failed: failedDownloads } })
        return fileRef
    }

    addToDownloadQueue({ path: filePath, file, showId })

    return fileRef
}

type DownloadFile = { path: string; file: LessonFile; showId: string }
const downloadQueue: DownloadFile[] = []
function addToDownloadQueue(file: DownloadFile) {
    const alreadyInQueue = downloadQueue.find((a) => a.path === file.path)
    if (alreadyInQueue) {
        downloadCount++
        return
    }

    downloadQueue.push(file)
    initDownload()
}

let currentlyDownloading = 0
const maxAmount = 5
const refillMargin = maxAmount * 0.6
let waiting = false
async function initDownload() {
    if (waiting) return

    if (!downloadQueue.length) {
        if (currentlyDownloading < 1 && downloadCount) {
            console.info(`${downloadCount} file(s) downloaded!`)
            downloadCount = 0
            failedDownloads = 0

            return
        }

        // return setTimeout(initDownload, 500)
        return
    }

    // generate a max amount at the same time
    if (currentlyDownloading > maxAmount) {
        waiting = true
        await waitUntilValueIsDefined(() => currentlyDownloading < refillMargin)
        waiting = false
    }

    if (!downloadQueue[0]) {
        downloadQueue.shift()
        initDownload()
        return
    }

    currentlyDownloading++
    startDownload(downloadQueue.shift()!)
}

let downloadCount = 0
let failedDownloads = 0
let errorCount = 0
function startDownload(data: DownloadFile) {
    // download the media
    const file = data.file
    const url = file.url

    if (!url) return next()

    makeDir(path.dirname(data.path))
    const fileStream = fs.createWriteStream(data.path)
    console.info(`Downloading lessons media: ${file.name}`)
    console.info(url)
    https
        .get(url, (res) => {
            if (res.statusCode !== 200) {
                fileStream.close()
                fs.unlink(data.path, (err) => console.error(err))

                console.error(`Failed to download file, status code: ${String(res.statusCode)}`)
                failedDownloads++
                sendToMain(ToMain.LESSONS_DONE, { showId: data.showId, status: { finished: downloadCount, failed: failedDownloads } })

                next()
                return
            }

            res.pipe(fileStream)

            res.on("error", (err) => {
                fileStream.close()
                console.error(`Response error: ${err.message}`)

                retry()
            })

            fileStream.on("error", (err1) => {
                fs.unlink(data.path, (err2) => console.error(err2))
                console.error(`File error: ${err1.message}`)

                retry()
            })

            fileStream.on("finish", () => {
                fileStream.close()
                downloadCount++
                console.error(`Finished downloading file: ${file.name}`)
                sendToMain(ToMain.LESSONS_DONE, { showId: data.showId, status: { finished: downloadCount, failed: failedDownloads } })

                next()
            })
        })
        .on("error", (err) => {
            fileStream.close()
            console.error(`Request error: ${err.message}`)

            retry()
        })

    function next() {
        clearTimeout(timeout)
        currentlyDownloading--
        initDownload()
    }

    function retry() {
        if (errorCount > 5) {
            failedDownloads++
            sendToMain(ToMain.LESSONS_DONE, { showId: data.showId, status: { finished: downloadCount, failed: failedDownloads } })

            next()
            return
        }
        errorCount++

        addToDownloadQueue(data)
        next()
    }

    const timeout = setTimeout(
        () => {
            fileStream.close()
            console.error(`File timed out: ${file.name}`)
            next()
        },
        60 * 8 * 1000
    ) // 8 minutes timeout
}

/// //

const downloading: string[] = []
<<<<<<< HEAD
export function downloadMedia({ url, dataPath, contentFile }: { url: string; dataPath: string; contentFile?: any }) {
=======
export function downloadMedia({ url }: { url: string }) {
>>>>>>> 4bf44652
    if (!url?.includes("http") || url?.includes("blob:")) return

    if (downloading.includes(url)) return
    downloading.push(url)

    console.info("Downloading online media: " + url)

<<<<<<< HEAD
    const outputPath = getMediaThumbnailPath(url, dataPath, contentFile)
=======
    const outputPath = getMediaThumbnailPath(url)
>>>>>>> 4bf44652

    // Check if provider-based encryption is needed
    if (contentFile?.providerId) {
        const provider = ContentProviderFactory.getProvider(contentFile.providerId as any)
        if (provider?.shouldEncrypt?.(url, contentFile.pingbackUrl)) {
            const encryptionKey = provider.getEncryptionKey?.()
            if (!encryptionKey) {
                console.error(`Provider ${contentFile.providerId} requires encryption but did not provide an encryption key`)
                return
            }
            encryptFile(url, outputPath, encryptionKey)
            return
        }
    }

    const fileStream = fs.createWriteStream(outputPath)
    https
        .get(url, (res) => {
            if (res.statusCode !== 200) {
                fileStream.close()
                fs.unlink(outputPath, (err) => console.error(err))

                console.error(`Failed to download file, status code: ${String(res.statusCode)}`)
                return
            }

            res.pipe(fileStream)

            res.on("error", (err) => {
                fileStream.close()
                console.error(`Response error: ${err.message}`)

                retry()
            })

            fileStream.on("error", (err1) => {
                fs.unlink(outputPath, (err2) => console.error(err2))
                console.error(`File error: ${err1.message}`)

                retry()
            })

            fileStream.on("finish", () => {
                fileStream.close()
                downloadCount++
                console.error(`Finished downloading file: ${url}`)
            })
        })
        .on("error", (err) => {
            fileStream.close()
            console.error(`Request error: ${err.message}`)

            retry()
        })

    let errorCount2 = 0
    function retry() {
        if (errorCount2 > 5) {
            return
        }
        errorCount2++
    }

    // const timeout = setTimeout(
    //     () => {
    //         fileStream.close()
    //         console.error(`File timed out: ${url}`)
    //     },
    //     60 * 8 * 1000
    // ) // 8 minutes timeout
}

<<<<<<< HEAD
export async function checkIfMediaDownloaded({ url, dataPath, contentFile }: { url: string; dataPath: string; contentFile?: any }) {
    if (!url?.includes("http")) return null

    const outputPath = getMediaThumbnailPath(url, dataPath, contentFile)
=======
export async function checkIfMediaDownloaded({ url }: { url: string }) {
    if (!url?.includes("http")) return null

    const outputPath = getMediaThumbnailPath(url)
>>>>>>> 4bf44652
    if (!doesPathExist(outputPath)) return null

    // Check if provider-based encryption is needed
    if (contentFile?.providerId) {
        const provider = ContentProviderFactory.getProvider(contentFile.providerId as any)
        if (provider?.shouldEncrypt?.(url, contentFile.pingbackUrl)) {
            try {
                const encryptionKey = provider.getEncryptionKey?.()
                if (!encryptionKey) {
                    console.error(`Provider ${contentFile.providerId} requires encryption but did not provide an encryption key`)
                    return null
                }
                const decryptedData = await decryptFile(outputPath, encryptionKey)
                return { path: outputPath, buffer: decryptedData }
            } catch (err) {
                console.error(`Failed to decrypt file: ${url}`, err)
                // this response will request a re-download, and replace the file
                // important in case the key has changed or file is corrupted
                return null
            }
        }
    }

    return { path: outputPath, buffer: null }
}

<<<<<<< HEAD
function getMediaThumbnailPath(url: string, dataPath: string, contentFile?: any) {
    // Check if provider-based encryption is needed
    if (contentFile?.providerId) {
        const provider = ContentProviderFactory.getProvider(contentFile.providerId as any)
        if (provider?.shouldEncrypt?.(url, contentFile.pingbackUrl)) {
            return getProtectedPath(url)
        }
    }
=======
function getMediaThumbnailPath(url: string) {
    const isProtected = isProtectedProvider(url)
    if (isProtected) return getProtectedPath(url)
>>>>>>> 4bf44652

    const urlWithoutQuery = url.split('?')[0]
    const extension = path.extname(urlWithoutQuery)
    const fileName = `${filePathHashCode(url)}${extension}`
    const outputFolder = getDataFolderPath("onlineMedia")

    return path.join(outputFolder, fileName)
}<|MERGE_RESOLUTION|>--- conflicted
+++ resolved
@@ -216,11 +216,7 @@
 /// //
 
 const downloading: string[] = []
-<<<<<<< HEAD
-export function downloadMedia({ url, dataPath, contentFile }: { url: string; dataPath: string; contentFile?: any }) {
-=======
-export function downloadMedia({ url }: { url: string }) {
->>>>>>> 4bf44652
+export function downloadMedia({ url, contentFile }: { url: string; contentFile?: any }) {
     if (!url?.includes("http") || url?.includes("blob:")) return
 
     if (downloading.includes(url)) return
@@ -228,11 +224,7 @@
 
     console.info("Downloading online media: " + url)
 
-<<<<<<< HEAD
-    const outputPath = getMediaThumbnailPath(url, dataPath, contentFile)
-=======
-    const outputPath = getMediaThumbnailPath(url)
->>>>>>> 4bf44652
+    const outputPath = getMediaThumbnailPath(url, contentFile)
 
     // Check if provider-based encryption is needed
     if (contentFile?.providerId) {
@@ -305,17 +297,10 @@
     // ) // 8 minutes timeout
 }
 
-<<<<<<< HEAD
-export async function checkIfMediaDownloaded({ url, dataPath, contentFile }: { url: string; dataPath: string; contentFile?: any }) {
+export async function checkIfMediaDownloaded({ url, contentFile }: { url: string; contentFile?: any }) {
     if (!url?.includes("http")) return null
 
-    const outputPath = getMediaThumbnailPath(url, dataPath, contentFile)
-=======
-export async function checkIfMediaDownloaded({ url }: { url: string }) {
-    if (!url?.includes("http")) return null
-
-    const outputPath = getMediaThumbnailPath(url)
->>>>>>> 4bf44652
+    const outputPath = getMediaThumbnailPath(url, contentFile)
     if (!doesPathExist(outputPath)) return null
 
     // Check if provider-based encryption is needed
@@ -342,8 +327,7 @@
     return { path: outputPath, buffer: null }
 }
 
-<<<<<<< HEAD
-function getMediaThumbnailPath(url: string, dataPath: string, contentFile?: any) {
+function getMediaThumbnailPath(url: string, contentFile?: any) {
     // Check if provider-based encryption is needed
     if (contentFile?.providerId) {
         const provider = ContentProviderFactory.getProvider(contentFile.providerId as any)
@@ -351,11 +335,6 @@
             return getProtectedPath(url)
         }
     }
-=======
-function getMediaThumbnailPath(url: string) {
-    const isProtected = isProtectedProvider(url)
-    if (isProtected) return getProtectedPath(url)
->>>>>>> 4bf44652
 
     const urlWithoutQuery = url.split('?')[0]
     const extension = path.extname(urlWithoutQuery)
