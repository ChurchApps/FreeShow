--- conflicted
+++ resolved
@@ -5,15 +5,9 @@
 import sqlite3 from "sqlite3"
 import WordExtractor from "word-extractor"
 import { toApp } from ".."
-<<<<<<< HEAD
-import { IMPORT } from "../../types/Channels"
-import { getExtension, readFileAsync, readFileBufferAsync } from "../utils/files"
-import { decompress } from "./zip"
-=======
 import { IMPORT, MAIN } from "../../types/Channels"
 import { dataFolderNames, doesPathExist, getDataFolder, getExtension, readFileAsync, readFileBufferAsync, writeFile } from "../utils/files"
 import { decompress, isZip } from "./zip"
->>>>>>> 1245732d
 
 const specialImports: any = {
     powerpoint: async (files: string[]) => {
@@ -90,14 +84,11 @@
     if (sqliteFile) files = files.filter((a) => a.endsWith(".sqlite"))
     if (id === "easyworship" || id === "softprojector" || sqliteFile) importId = "sqlite"
 
-<<<<<<< HEAD
-=======
     if (id === "freeshow_project") {
         importProject(files, importSettings.path)
         return
     }
 
->>>>>>> 1245732d
     const zip = ["zip", "probundle", "vpc", "qsp"]
     let zipFiles = files.filter((a) => zip.includes(a.slice(a.lastIndexOf(".") + 1).toLowerCase()))
     if (zipFiles.length) {
