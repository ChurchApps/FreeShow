import path from "path"
import type { Main } from "../../types/IPC/Main"
import { ToMain } from "../../types/IPC/ToMain"
import type { SaveActions } from "../../types/Save"
import type { Show, Shows, TrimmedShow } from "../../types/Show"
import { sendMain, sendToMain } from "../IPC/main"
import { doesPathExist, getDataFolderPath, getFileStats, getTimePointString, makeDir, openInSystem, readFile, readFileAsync, readFolder, selectFilesDialog, writeFile, writeFileAsync } from "../utils/files"
import { wait } from "../utils/helpers"
import { _store, getStore, storeFilesData } from "./store"

export async function startBackup({ customTriggers }: { customTriggers: SaveActions }) {
    let shows = getStore("SHOWS")
    // let bibles = null

    // no need to backup shows on auto backup (as that just takes a lot of space)
    const isAutoBackup = !!customTriggers?.isAutoBackup

    const folderName = getTimePointString() + (isAutoBackup ? "_auto" : "")
    const backupFolder = getDataFolderPath("backups", folderName)

    // CONFIGS
    await Promise.all(Object.entries(storeFilesData).map(([id, data]) => {
        if (!data.portable) return
        syncStores(id as keyof typeof _store)
    }))
    // "SYNCED_SETTINGS" and "STAGE" has to be before "SETTINGS" and "SHOWS" (can't remember why)
    syncStores("SETTINGS")

    // SCRIPTURE
    // bibles are not backed up because they are located in the Bibles folder
    // if (bibles) await syncBibles()

    // SHOWS
    if (!isAutoBackup || customTriggers?.backupShows) await syncAllShows()

    sendToMain(ToMain.BACKUP, { finished: true, path: backupFolder })

    if (!isAutoBackup) openInSystem(backupFolder, true)

    /// //

    async function syncStores(id: keyof typeof _store) {
        const store = _store[id]
        if (!store) return

        const name = id + ".json"

        const content: string = JSON.stringify(store.store)
        const filePath: string = path.resolve(backupFolder, name)
        await writeFileAsync(filePath, content)
    }

    async function syncAllShows() {
        if (!shows) return

        const name = "SHOWS_CONTENT.json"
        const allShows: Shows = {}
        const showsPath = getDataFolderPath("shows")

        await Promise.all(Object.entries(shows).map(checkShow))
        async function checkShow([id, show]: [string, TrimmedShow]) {
            const fileName = (show.name || id) + ".show"
            const localShowPath = path.join(showsPath, fileName)

            const localContent = await readFileAsync(localShowPath)
            if (localContent && isValidJSON(localContent)) allShows[id] = JSON.parse(localContent)[1]
        }

        // ensure all shows are added correctly
        // https://github.com/ChurchApps/FreeShow/issues/1492
        await wait(Object.keys(shows).length * 0.4)

        const content: string = JSON.stringify(allShows)
        const filePath: string = path.resolve(backupFolder, name)
        await writeFileAsync(filePath, content)
    }
}

export function getBackups(): { name: string, date: number }[] {
    const backupsFolder = getDataFolderPath("backups")
    const files = readFolder(backupsFolder)

    let backups: { name: string, date: number }[] = []
    files.forEach((name) => {
        const filePath = path.resolve(backupsFolder, name)
        const stat = getFileStats(filePath)
        if (!stat?.folder) return

        backups.push({ name, date: stat.stat.ctimeMs })
    })

    return backups
}

// RESTORE

export function restoreFiles(data?: { folder: string }) {
    let files: string[] = []

    if (data?.folder) {
        const backupsFolder = getDataFolderPath("backups", data.folder)
        files = readFolder(backupsFolder).map((name) => path.join(backupsFolder, name))
    } else {
        const initialPath = getDataFolderPath("backups")
        files = selectFilesDialog("", { name: "FreeShow Backup Files", extensions: ["json"] }, true, initialPath)
    }

    if (!files?.length) return sendToMain(ToMain.RESTORE2, { finished: false })
    sendToMain(ToMain.RESTORE2, { starting: true })

    const showsPath = getDataFolderPath("shows")
    const portableStoreFiles = Object.entries(storeFilesData).filter(([_, data]) => data.portable).map(([key, _]) => key)

    files.forEach((filePath: string) => {
        if (filePath.includes("SHOWS_CONTENT")) {
            restoreShows(filePath)
            return
        }

        if (filePath.includes("SETTINGS")) {
            restoreShows(filePath)
            return
        }

        const storeId = portableStoreFiles.find((a) => filePath.includes(a))

        if (!storeId) return
        restoreStore(filePath, storeId as keyof typeof _store)
    })

    sendToMain(ToMain.RESTORE2, { finished: true })
    return

    /// //

    function restoreStore(filePath: string, storeId: keyof typeof _store) {
        const file = readFile(filePath)
        if (!_store[storeId] || !file || !isValidJSON(file)) return

        const data = JSON.parse(file)

        _store[storeId]?.clear()
        _store[storeId]?.set(data)

<<<<<<< HEAD
        stores[storeId].clear()
            ; (stores[storeId] as any).set(data)

=======
>>>>>>> 4bf44652
        sendMain(storeId as Main, data)
    }

    function restoreShows(filePath: string) {
        const file = readFile(filePath)
        if (!file || !isValidJSON(file)) return

        const shows: Shows = JSON.parse(file)

        // create Shows folder if it does not exist
        if (!doesPathExist(showsPath)) makeDir(showsPath)

        Object.entries(shows).forEach(saveShow)
        function saveShow([id, value]: [string, Show]) {
            if (!value) return
            const showPath: string = path.resolve(showsPath, (value.name || id) + ".show")
            writeFile(showPath, JSON.stringify([id, value]), id)
        }
    }
}

function isValidJSON(file: string) {
    try {
        JSON.parse(file)
        return true
    } catch {
        return false
    }
}<|MERGE_RESOLUTION|>--- conflicted
+++ resolved
@@ -142,12 +142,6 @@
         _store[storeId]?.clear()
         _store[storeId]?.set(data)
 
-<<<<<<< HEAD
-        stores[storeId].clear()
-            ; (stores[storeId] as any).set(data)
-
-=======
->>>>>>> 4bf44652
         sendMain(storeId as Main, data)
     }
 
