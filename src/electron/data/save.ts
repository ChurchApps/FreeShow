import type { Bible } from "json-bible/lib/Bible"
import path from "path"
import type { Main } from "../../types/IPC/Main"
import { ToMain } from "../../types/IPC/ToMain"
import type { SaveData } from "../../types/Save"
import { currentlyDeletedShows } from "../cloud/drive"
import { startBackup } from "../data/backup"
import { defaultSettings, defaultSyncedSettings } from "../data/defaults"
import { _store } from "../data/store"
import { sendMain, sendToMain } from "../IPC/main"
import { deleteFile, doesPathExist, getDataFolderPath, parseShow, readFile, writeFile } from "../utils/files"
import { clone, wait } from "../utils/helpers"
import { renameShows } from "../utils/shows"

let isSaving = false
export async function save(data: SaveData) {
    if (isSaving) return
    isSaving = true

<<<<<<< HEAD
    const reset = !!data.customTriggers?.changeUserData?.reset
=======
    const reset = !!data.customTriggers?.reset
>>>>>>> 4bf44652
    if (reset) {
        data.SETTINGS = clone(defaultSettings)
        data.SYNCED_SETTINGS = clone(defaultSyncedSettings)
    }

    // save to files
    Object.entries(_store).forEach(storeData as any)
    function storeData([key, store]: [keyof typeof _store, any]) {
        if (!(data as any)[key] || checkIfMatching(store.store, (data as any)[key])) return

        store.clear()
        store.set((data as any)[key])

        if (reset) sendMain(key as Main, (data as any)[key])
    }

    // scriptures
    const scriptureFolderPath = getDataFolderPath("scriptures")
    if (data.scripturesCache) Object.entries(data.scripturesCache).forEach(saveScripture)
    function saveScripture([id, value]: [string, Bible]) {
        if (!value) return
        const filePath: string = path.join(scriptureFolderPath, value.name + ".fsb")
        writeFile(filePath, JSON.stringify([id, value]), id)
    }

    const showsPath = getDataFolderPath("shows")
    // rename shows
    if (data.renamedShows) {
        const renamedShows = data.renamedShows.filter(({ id }: { id: string }) => !data.deletedShows?.find((a) => a.id === id))
        renameShows(renamedShows, showsPath)
        // rename should be sync, but sometimes it might not be finished right away
        // so add some extra wait time just in case
        await wait(200)
    }

    // shows
    if (data.showsCache) Object.entries(data.showsCache).forEach(saveShow)
    function saveShow([id, value]: [string, any]) {
        if (!value) return
        const filePath: string = path.join(showsPath, String(value.name || id) + ".show")
        writeFile(filePath, JSON.stringify([id, value]), id)
    }

    // delete shows
    if (data.deletedShows) data.deletedShows.forEach(deleteShow)
    function deleteShow({ name, id }: { name: string; id: string }) {
        if (!id || data.showsCache?.[id]) return

        const filePath: string = path.join(showsPath, (name || id) + ".show")
        if (!doesPathExist(filePath)) return

        // load file to double check the ID (as a new show with the same name might have been created)
        const jsonData = readFile(filePath) || "{}"
        const show = parseShow(jsonData)
        if (show?.[0] !== id) return

        deleteFile(filePath)

        // update cloud
        currentlyDeletedShows.push(id)
    }

    // SAVED

    if (data.customTriggers?.backup) startBackup({ customTriggers: data.customTriggers })

    if (data.closeWhenFinished) await wait(300) // make sure files are written before closing
    if (!reset) sendToMain(ToMain.SAVE2, { closeWhenFinished: data.closeWhenFinished, customTriggers: data.customTriggers })

    isSaving = false
}

// a few keys might not be placed in the same order in JS object vs store file
function checkIfMatching(a: object, b: object): boolean {
    return JSON.stringify(Object.entries(a).sort()) === JSON.stringify(Object.entries(b).sort())
}<|MERGE_RESOLUTION|>--- conflicted
+++ resolved
@@ -17,11 +17,7 @@
     if (isSaving) return
     isSaving = true
 
-<<<<<<< HEAD
-    const reset = !!data.customTriggers?.changeUserData?.reset
-=======
     const reset = !!data.customTriggers?.reset
->>>>>>> 4bf44652
     if (reset) {
         data.SETTINGS = clone(defaultSettings)
         data.SYNCED_SETTINGS = clone(defaultSyncedSettings)
