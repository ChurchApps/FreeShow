--- conflicted
+++ resolved
@@ -104,11 +104,7 @@
             const window = OutputHelper.getOutput(msg.data.outputId).window
             const frame = await CaptureHelper.captureBase64Frame(window)
             toServer(id, { channel: "OUTPUT_FRAME", data: { frame } })
-<<<<<<< HEAD
-        } else {
-=======
         } else if (msg) {
->>>>>>> 1245732d
             toApp(id, msg)
         }
     })
