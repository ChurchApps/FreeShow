--- conflicted
+++ resolved
@@ -86,11 +86,7 @@
 
     setTimeout(createLoading)
 
-<<<<<<< HEAD
-    updateDataPath({ load: true })
-=======
     setupStores()
->>>>>>> 4bf44652
 
     // Start servers initialization early (asynchronously)
     Promise.resolve()
