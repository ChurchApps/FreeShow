name: Release
on:
    push:
        branches:
            - "main"

jobs:
    publish:
        name: "Publish"
        runs-on: ${{ matrix.os }}

        strategy:
            matrix:
                os: [windows-latest, macos-latest, ubuntu-latest]

        steps:
            - uses: actions/checkout@v2
            - uses: actions/setup-node@master
              with:
                  node-version: 18
            - name: install dependencies
              run: npm ci
<<<<<<< HEAD
=======
            - name: install dmg-license
              run: npm i dmg-license
>>>>>>> f04ceb0b
            - name: build distributables
              env:
                  GITHUB_TOKEN: ${{ secrets.GITHUB_TOKEN }}
              run: npm run release

    # release:
    #   name: "Release"
    #   needs: publish
    #   runs-on: ubuntu-latest
    #   steps:
    #     - uses: actions/download-artifact@v2
    #     - name: List fetched artifacts
    #       run: ls -R
    #     - name: Emit a Github Release
    #       uses: "marvinpinto/action-automatic-releases@latest"
    #       with:
    #         repo_token: "${{ secrets.GITHUB_TOKEN }}"
    #         automatic_release_tag: "latest"
    #         prerelease: true
    #         draft: true
    #         files: |
    #           *.exe
    #           *.zip
    #           *.dmg
    #           *.deb
    #           *.AppImage
    #           LICENSE<|MERGE_RESOLUTION|>--- conflicted
+++ resolved
@@ -20,11 +20,8 @@
                   node-version: 18
             - name: install dependencies
               run: npm ci
-<<<<<<< HEAD
-=======
             - name: install dmg-license
               run: npm i dmg-license
->>>>>>> f04ceb0b
             - name: build distributables
               env:
                   GITHUB_TOKEN: ${{ secrets.GITHUB_TOKEN }}
