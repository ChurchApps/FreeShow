--- conflicted
+++ resolved
@@ -185,11 +185,7 @@
         "genius-lyrics": "^4.4.7",
         "grandiose": "vassbo/grandiose#9857c8e",
         "jzz": "^1.5.9",
-<<<<<<< HEAD
-        "macadam": "github:hopejr/macadam",
-=======
         "macadam": "hopejr/macadam#7232888",
->>>>>>> ff124cb2
         "mp4box": "^0.5.2",
         "node-machine-id": "^1.1.12",
         "npm-run-all": "^4.1.5",
