--- conflicted
+++ resolved
@@ -142,11 +142,7 @@
         "@rollup/plugin-terser": "^0.4.4",
         "@rollup/plugin-typescript": "^12.1.1",
         "@tsconfig/svelte": "^2.0.0",
-<<<<<<< HEAD
-        "@types/adm-zip": "^0.5.6",
-=======
         "@types/adm-zip": "^0.5.7",
->>>>>>> 1245732d
         "@types/exif": "^0.6.3",
         "@types/express": "^4.17.13",
         "@types/follow-redirects": "^1.14.2",
@@ -174,15 +170,9 @@
         "@googleapis/drive": "^8.14.0",
         "@mapbox/node-pre-gyp": "^1.0.11",
         "@sveltejs/svelte-virtual-list": "^3.0.1",
-<<<<<<< HEAD
-        "@vimeo/player": "^2.16.4",
-        "adm-zip": "^0.5.16",
-        "axios": "^1.7.2",
-=======
         "@vimeo/player": "^2.25.0",
         "adm-zip": "^0.5.16",
         "axios": "^1.7.8",
->>>>>>> 1245732d
         "chord-transposer": "^3.0.9",
         "cross-env": "^7.0.3",
         "css-fonts": "^1.0.8",
@@ -191,12 +181,7 @@
         "exif": "^0.6.0",
         "express": "^4.17.2",
         "follow-redirects": "^1.15.2",
-<<<<<<< HEAD
-        "genius-lyrics": "4.4.6",
-=======
-        "font-list": "^1.4.5",
         "genius-lyrics": "^4.4.7",
->>>>>>> 1245732d
         "grandiose": "vassbo/grandiose#9857c8e",
         "jzz": "^1.8.7",
         "mp4box": "^0.5.2",
